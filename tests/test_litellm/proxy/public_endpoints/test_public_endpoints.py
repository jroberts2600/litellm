--- conflicted
+++ resolved
@@ -32,38 +32,26 @@
     response = client.get("/public/providers/fields")
 
     assert response.status_code == 200
-<<<<<<< HEAD
-    payload = response.json()
-    assert isinstance(payload, list)
 
-    provider_lookup = {item["provider"]: item for item in payload}
-    assert "OpenAI" in provider_lookup
+    response_data = response.json()
 
-    openai_fields = provider_lookup["OpenAI"]
-    assert openai_fields["provider_display_name"] == "OpenAI"
-    assert openai_fields["litellm_provider"] == "openai"
+    assert isinstance(response_data, list)
 
-    credential_keys = {field["key"] for field in openai_fields["credential_fields"]}
-    assert {"api_base", "api_key"}.issubset(credential_keys)
+    assert len(response_data) > 0
 
-    # Every provider exposed by `/public/providers` (i.e. every LlmProviders value)
-    # should have a corresponding entry in `/public/providers/fields`.
-    expected_litellm_providers = {provider.value for provider in LlmProviders}
-    actual_litellm_providers = {item["litellm_provider"] for item in payload}
-    assert expected_litellm_providers.issubset(actual_litellm_providers)
+    first_provider = response_data[0]
+    assert "provider" in first_provider
+    assert "provider_display_name" in first_provider
+    assert "litellm_provider" in first_provider
+    assert "credential_fields" in first_provider
 
-    # Sanity check for runwayml specifically – it should be present and use the
-    # default API base + API key credential fields at minimum.
-    runway_entries = [
-        item for item in payload if item["litellm_provider"] == "runwayml"
-    ]
-    assert (
-        len(runway_entries) >= 1
-    ), "Expected runwayml provider metadata in /public/providers/fields"
-    runway_credential_keys = {
-        field["key"] for field in runway_entries[0]["credential_fields"]
-    }
-    assert {"api_base", "api_key"}.issubset(runway_credential_keys)
+    assert isinstance(first_provider["credential_fields"], list)
+
+    has_detailed_fields = any(
+        provider.get("credential_fields") and len(provider.get("credential_fields", [])) > 0
+        for provider in response_data
+    )
+    assert has_detailed_fields, "Expected at least one provider to have detailed credential fields"
 
 
 def test_get_litellm_model_cost_map_returns_cost_map():
@@ -89,25 +77,3 @@
     assert isinstance(sample_model_data, dict)
     # Check for common cost fields that should be present
     assert "input_cost_per_token" in sample_model_data or "output_cost_per_token" in sample_model_data
-=======
-
-    response_data = response.json()
-
-    assert isinstance(response_data, list)
-
-    assert len(response_data) > 0
-
-    first_provider = response_data[0]
-    assert "provider" in first_provider
-    assert "provider_display_name" in first_provider
-    assert "litellm_provider" in first_provider
-    assert "credential_fields" in first_provider
-
-    assert isinstance(first_provider["credential_fields"], list)
-
-    has_detailed_fields = any(
-        provider.get("credential_fields") and len(provider.get("credential_fields", [])) > 0
-        for provider in response_data
-    )
-    assert has_detailed_fields, "Expected at least one provider to have detailed credential fields"
->>>>>>> 3cc18a6f
