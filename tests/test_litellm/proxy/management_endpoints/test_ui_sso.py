import asyncio
import json
import os
import sys
from typing import Optional, cast
from unittest.mock import AsyncMock, MagicMock, patch

import pytest
from fastapi import Request
from fastapi.testclient import TestClient

from litellm._uuid import uuid

sys.path.insert(
    0, os.path.abspath("../../../")
)  # Adds the parent directory to the system path

import litellm
from litellm.proxy._types import LiteLLM_UserTable, NewTeamRequest, NewUserResponse
from litellm.proxy.auth.handle_jwt import JWTHandler
from litellm.proxy.management_endpoints.types import CustomOpenID
from litellm.proxy.management_endpoints.ui_sso import (
    GoogleSSOHandler,
    MicrosoftSSOHandler,
    SSOAuthenticationHandler,
)
from litellm.types.proxy.management_endpoints.ui_sso import (
    DefaultTeamSSOParams,
    MicrosoftGraphAPIUserGroupDirectoryObject,
    MicrosoftGraphAPIUserGroupResponse,
    MicrosoftServicePrincipalTeam,
)


def test_microsoft_sso_handler_openid_from_response_user_principal_name():
    # Arrange
    # Create a mock response similar to what Microsoft SSO would return
    mock_response = {
        "userPrincipalName": "test@example.com",
        "displayName": "Test User",
        "id": "user123",
        "givenName": "Test",
        "surname": "User",
        "some_other_field": "value",
    }
    expected_team_ids = ["team1", "team2"]
    # Act
    # Call the method being tested
    result = MicrosoftSSOHandler.openid_from_response(
        response=mock_response, team_ids=expected_team_ids, user_role=None
    )

    # Assert

    # Check that the result is a CustomOpenID object with the expected values
    assert isinstance(result, CustomOpenID)
    assert result.email == "test@example.com"
    assert result.display_name == "Test User"
    assert result.provider == "microsoft"
    assert result.id == "user123"
    assert result.first_name == "Test"
    assert result.last_name == "User"
    assert result.team_ids == expected_team_ids


def test_microsoft_sso_handler_openid_from_response():
    # Arrange
    # Create a mock response similar to what Microsoft SSO would return
    mock_response = {
        "mail": "test@example.com",
        "displayName": "Test User",
        "id": "user123",
        "givenName": "Test",
        "surname": "User",
        "some_other_field": "value",
    }
    expected_team_ids = ["team1", "team2"]
    # Act
    # Call the method being tested
    result = MicrosoftSSOHandler.openid_from_response(
        response=mock_response, team_ids=expected_team_ids, user_role=None
    )

    # Assert

    # Check that the result is a CustomOpenID object with the expected values
    assert isinstance(result, CustomOpenID)
    assert result.email == "test@example.com"
    assert result.display_name == "Test User"
    assert result.provider == "microsoft"
    assert result.id == "user123"
    assert result.first_name == "Test"
    assert result.last_name == "User"
    assert result.team_ids == expected_team_ids


def test_microsoft_sso_handler_with_empty_response():
    # Arrange
    # Test with None response

    # Act
    result = MicrosoftSSOHandler.openid_from_response(
        response=None, team_ids=[], user_role=None
    )

    # Assert
    assert isinstance(result, CustomOpenID)
    assert result.email is None
    assert result.display_name is None
    assert result.provider == "microsoft"
    assert result.id is None
    assert result.first_name is None
    assert result.last_name is None
    assert result.team_ids == []


def test_get_microsoft_callback_response():
    # Arrange
    mock_request = MagicMock(spec=Request)
    mock_response = {
        "mail": "microsoft_user@example.com",
        "displayName": "Microsoft User",
        "id": "msft123",
        "givenName": "Microsoft",
        "surname": "User",
    }

    with patch.dict(
        os.environ,
        {"MICROSOFT_CLIENT_SECRET": "mock_secret", "MICROSOFT_TENANT": "mock_tenant"},
    ):
        mock_verify = AsyncMock(return_value=mock_response)
        with patch(
            "fastapi_sso.sso.microsoft.MicrosoftSSO.verify_and_process",
            new=mock_verify,
        ):
            # Act
            result = asyncio.run(
                MicrosoftSSOHandler.get_microsoft_callback_response(
                    request=mock_request,
                    microsoft_client_id="mock_client_id",
                    redirect_url="http://mock_redirect_url",
                )
            )

    # Assert
    assert isinstance(result, CustomOpenID)
    assert result.email == "microsoft_user@example.com"
    assert result.display_name == "Microsoft User"
    assert result.provider == "microsoft"
    assert result.id == "msft123"
    assert result.first_name == "Microsoft"
    assert result.last_name == "User"


def test_get_microsoft_callback_response_raw_sso_response():
    # Arrange
    mock_request = MagicMock(spec=Request)
    mock_response = {
        "mail": "microsoft_user@example.com",
        "displayName": "Microsoft User",
        "id": "msft123",
        "givenName": "Microsoft",
        "surname": "User",
    }

    with patch.dict(
        os.environ,
        {"MICROSOFT_CLIENT_SECRET": "mock_secret", "MICROSOFT_TENANT": "mock_tenant"},
    ):
        mock_verify = AsyncMock(return_value=mock_response)
        with patch(
            "fastapi_sso.sso.microsoft.MicrosoftSSO.verify_and_process",
            new=mock_verify,
        ):
            # Act
            result = asyncio.run(
                MicrosoftSSOHandler.get_microsoft_callback_response(
                    request=mock_request,
                    microsoft_client_id="mock_client_id",
                    redirect_url="http://mock_redirect_url",
                    return_raw_sso_response=True,
                )
            )

    # Assert
    print("result from verify_and_process", result)
    assert isinstance(result, dict)
    assert result["mail"] == "microsoft_user@example.com"
    assert result["displayName"] == "Microsoft User"
    assert result["id"] == "msft123"
    assert result["givenName"] == "Microsoft"
    assert result["surname"] == "User"


def test_get_google_callback_response():
    # Arrange
    mock_request = MagicMock(spec=Request)
    mock_response = {
        "email": "google_user@example.com",
        "name": "Google User",
        "sub": "google123",
        "given_name": "Google",
        "family_name": "User",
    }

    with patch.dict(os.environ, {"GOOGLE_CLIENT_SECRET": "mock_secret"}):
        mock_verify = AsyncMock(return_value=mock_response)
        with patch(
            "fastapi_sso.sso.google.GoogleSSO.verify_and_process", new=mock_verify
        ):
            # Act
            result = asyncio.run(
                GoogleSSOHandler.get_google_callback_response(
                    request=mock_request,
                    google_client_id="mock_client_id",
                    redirect_url="http://mock_redirect_url",
                )
            )

    # Assert
    assert isinstance(result, dict)
    assert result.get("email") == "google_user@example.com"
    assert result.get("name") == "Google User"
    assert result.get("sub") == "google123"
    assert result.get("given_name") == "Google"
    assert result.get("family_name") == "User"


@pytest.mark.asyncio
async def test_get_user_groups_from_graph_api():
    # Arrange
    mock_response = {
        "@odata.context": "https://graph.microsoft.com/v1.0/$metadata#directoryObjects",
        "value": [
            {
                "@odata.type": "#microsoft.graph.group",
                "id": "group1",
                "displayName": "Group 1",
            },
            {
                "@odata.type": "#microsoft.graph.group",
                "id": "group2",
                "displayName": "Group 2",
            },
        ],
    }

    async def mock_get(*args, **kwargs):
        mock = MagicMock()
        mock.json.return_value = mock_response
        return mock

    with patch(
        "litellm.proxy.management_endpoints.ui_sso.get_async_httpx_client"
    ) as mock_client:
        mock_client.return_value = MagicMock()
        mock_client.return_value.get = mock_get

        # Act
        result = await MicrosoftSSOHandler.get_user_groups_from_graph_api(
            access_token="mock_token"
        )

        # Assert
        assert isinstance(result, list)
        assert len(result) == 2
        assert "group1" in result
        assert "group2" in result


@pytest.mark.asyncio
async def test_get_user_groups_empty_response():
    # Arrange
    mock_response = {
        "@odata.context": "https://graph.microsoft.com/v1.0/$metadata#directoryObjects",
        "value": [],
    }

    async def mock_get(*args, **kwargs):
        mock = MagicMock()
        mock.json.return_value = mock_response
        return mock

    with patch(
        "litellm.proxy.management_endpoints.ui_sso.get_async_httpx_client"
    ) as mock_client:
        mock_client.return_value = MagicMock()
        mock_client.return_value.get = mock_get

        # Act
        result = await MicrosoftSSOHandler.get_user_groups_from_graph_api(
            access_token="mock_token"
        )

        # Assert
        assert isinstance(result, list)
        assert len(result) == 0


@pytest.mark.asyncio
async def test_get_user_groups_error_handling():
    # Arrange
    async def mock_get(*args, **kwargs):
        raise Exception("API Error")

    with patch(
        "litellm.proxy.management_endpoints.ui_sso.get_async_httpx_client"
    ) as mock_client:
        mock_client.return_value = MagicMock()
        mock_client.return_value.get = mock_get

        # Act
        result = await MicrosoftSSOHandler.get_user_groups_from_graph_api(
            access_token="mock_token"
        )

        # Assert
        assert isinstance(result, list)
        assert len(result) == 0


def test_get_group_ids_from_graph_api_response():
    # Arrange
    mock_response = MicrosoftGraphAPIUserGroupResponse(
        odata_context="https://graph.microsoft.com/v1.0/$metadata#directoryObjects",
        odata_nextLink=None,
        value=[
            MicrosoftGraphAPIUserGroupDirectoryObject(
                odata_type="#microsoft.graph.group",
                id="group1",
                displayName="Group 1",
                description=None,
                deletedDateTime=None,
                roleTemplateId=None,
            ),
            MicrosoftGraphAPIUserGroupDirectoryObject(
                odata_type="#microsoft.graph.group",
                id="group2",
                displayName="Group 2",
                description=None,
                deletedDateTime=None,
                roleTemplateId=None,
            ),
            MicrosoftGraphAPIUserGroupDirectoryObject(
                odata_type="#microsoft.graph.group",
                id=None,  # Test handling of None id
                displayName="Invalid Group",
                description=None,
                deletedDateTime=None,
                roleTemplateId=None,
            ),
        ],
    )

    # Act
    result = MicrosoftSSOHandler._get_group_ids_from_graph_api_response(mock_response)

    # Assert
    assert isinstance(result, list)
    assert len(result) == 2
    assert "group1" in result
    assert "group2" in result


@pytest.mark.asyncio
@pytest.mark.parametrize(
    "team_params",
    [
        # Test case 1: Using DefaultTeamSSOParams
        DefaultTeamSSOParams(
            max_budget=10, budget_duration="1d", models=["special-gpt-5"]
        ),
        # Test case 2: Using Dict
        {"max_budget": 10, "budget_duration": "1d", "models": ["special-gpt-5"]},
    ],
)
async def test_default_team_params(team_params):
    """
    When litellm.default_team_params is set, it should be used to create a new team
    """
    # Arrange
    litellm.default_team_params = team_params

    def mock_jsonify_team_object(db_data):
        return db_data

    # Mock Prisma client
    mock_prisma = MagicMock()
    mock_prisma.db.litellm_teamtable.find_first = AsyncMock(return_value=None)
    mock_prisma.db.litellm_teamtable.create = AsyncMock()
    mock_prisma.db.litellm_teamtable.count = AsyncMock(return_value=0)
    mock_prisma.get_data = AsyncMock(return_value=None)
    mock_prisma.jsonify_team_object = MagicMock(side_effect=mock_jsonify_team_object)

    with patch("litellm.proxy.proxy_server.prisma_client", mock_prisma):
        # Act
        team_id = str(uuid.uuid4())
        await MicrosoftSSOHandler.create_litellm_teams_from_service_principal_team_ids(
            service_principal_teams=[
                MicrosoftServicePrincipalTeam(
                    principalId=team_id,
                    principalDisplayName="Test Team",
                )
            ]
        )

        # Assert
        # Verify team was created with correct parameters
        mock_prisma.db.litellm_teamtable.create.assert_called_once()
        print(
            "mock_prisma.db.litellm_teamtable.create.call_args",
            mock_prisma.db.litellm_teamtable.create.call_args,
        )
        create_call_args = mock_prisma.db.litellm_teamtable.create.call_args.kwargs[
            "data"
        ]
        assert create_call_args["team_id"] == team_id
        assert create_call_args["team_alias"] == "Test Team"
        assert create_call_args["max_budget"] == 10
        assert create_call_args["budget_duration"] == "1d"
        assert create_call_args["models"] == ["special-gpt-5"]


@pytest.mark.asyncio
async def test_create_team_without_default_params():
    """
    Test team creation when litellm.default_team_params is None
    Should create team with just the basic required fields
    """
    # Arrange
    litellm.default_team_params = None

    def mock_jsonify_team_object(db_data):
        return db_data

    # Mock Prisma client
    mock_prisma = MagicMock()
    mock_prisma.db.litellm_teamtable.find_first = AsyncMock(return_value=None)
    mock_prisma.db.litellm_teamtable.create = AsyncMock()
    mock_prisma.db.litellm_teamtable.count = AsyncMock(return_value=0)
    mock_prisma.get_data = AsyncMock(return_value=None)
    mock_prisma.jsonify_team_object = MagicMock(side_effect=mock_jsonify_team_object)

    with patch("litellm.proxy.proxy_server.prisma_client", mock_prisma):
        # Act
        team_id = str(uuid.uuid4())
        await MicrosoftSSOHandler.create_litellm_teams_from_service_principal_team_ids(
            service_principal_teams=[
                MicrosoftServicePrincipalTeam(
                    principalId=team_id,
                    principalDisplayName="Test Team",
                )
            ]
        )

        # Assert
        mock_prisma.db.litellm_teamtable.create.assert_called_once()
        create_call_args = mock_prisma.db.litellm_teamtable.create.call_args.kwargs[
            "data"
        ]
        assert create_call_args["team_id"] == team_id
        assert create_call_args["team_alias"] == "Test Team"
        # Should not have any of the optional fields
        assert "max_budget" not in create_call_args
        assert "budget_duration" not in create_call_args
        assert create_call_args["models"] == []


def test_apply_user_info_values_to_sso_user_defined_values():
    from litellm.proxy._types import LiteLLM_UserTable, SSOUserDefinedValues
    from litellm.proxy.management_endpoints.ui_sso import (
        apply_user_info_values_to_sso_user_defined_values,
    )

    user_info = LiteLLM_UserTable(
        user_id="123",
        user_email="test@example.com",
        user_role="admin",
    )

    user_defined_values: SSOUserDefinedValues = {
        "models": [],
        "user_id": "456",
        "user_email": "test@example.com",
        "user_role": "admin",
        "max_budget": None,
        "budget_duration": None,
    }

    sso_user_defined_values = apply_user_info_values_to_sso_user_defined_values(
        user_info=user_info,
        user_defined_values=user_defined_values,
    )

    assert sso_user_defined_values is not None
    assert sso_user_defined_values["user_id"] == "123"


def test_apply_user_info_values_to_sso_user_defined_values_with_models():
    """Test that user's models from DB are preserved when they log in via SSO"""
    from litellm.proxy._types import LiteLLM_UserTable, SSOUserDefinedValues
    from litellm.proxy.management_endpoints.ui_sso import (
        apply_user_info_values_to_sso_user_defined_values,
    )

    # Simulate existing user with models=['no-default-models'] in DB
    user_info = LiteLLM_UserTable(
        user_id="123",
        user_email="test@example.com",
        user_role="admin",
        models=["no-default-models"],  # User has this set in DB
    )

    # Simulate SSO login where models defaults to empty list
    user_defined_values: SSOUserDefinedValues = {
        "models": [],  # Empty on SSO login
        "user_id": "456",
        "user_email": "test@example.com",
        "user_role": "admin",
        "max_budget": None,
        "budget_duration": None,
    }

    sso_user_defined_values = apply_user_info_values_to_sso_user_defined_values(
        user_info=user_info,
        user_defined_values=user_defined_values,
    )

    assert sso_user_defined_values is not None
    assert sso_user_defined_values["user_id"] == "123"
    # This is the fix: models from DB should be preserved
    assert sso_user_defined_values["models"] == ["no-default-models"]


def test_apply_user_info_values_sso_role_takes_precedence():
    """
    Test that SSO role takes precedence over DB role.
    
    When Microsoft SSO returns a user_role, it should be used instead of the role stored in the database.
    This ensures SSO is the authoritative source for user roles.
    """
    from litellm.proxy._types import LiteLLM_UserTable, SSOUserDefinedValues
    from litellm.proxy.management_endpoints.ui_sso import (
        apply_user_info_values_to_sso_user_defined_values,
    )

    user_info = LiteLLM_UserTable(
        user_id="123",
        user_email="test@example.com",
        user_role="internal_user_viewer",
        models=["model-1"],
    )

    user_defined_values: SSOUserDefinedValues = {
        "models": [],
        "user_id": "456",
        "user_email": "test@example.com",
        "user_role": "proxy_admin_viewer",
        "max_budget": None,
        "budget_duration": None,
    }

    sso_user_defined_values = apply_user_info_values_to_sso_user_defined_values(
        user_info=user_info,
        user_defined_values=user_defined_values,
    )

    assert sso_user_defined_values is not None
    assert sso_user_defined_values["user_id"] == "123"
    assert sso_user_defined_values["user_role"] == "proxy_admin_viewer"
    assert sso_user_defined_values["models"] == ["model-1"]


def test_build_sso_user_update_data_with_valid_role():
    """
    Test that _build_sso_user_update_data includes role when SSO provides a valid role.
    """
    from litellm.proxy._types import LitellmUserRoles
    from litellm.proxy.management_endpoints.types import CustomOpenID
    from litellm.proxy.management_endpoints.ui_sso import _build_sso_user_update_data

    sso_result = CustomOpenID(
        id="test-user-123",
        email="test@example.com",
        display_name="Test User",
        provider="microsoft",
        team_ids=[],
        user_role=LitellmUserRoles.PROXY_ADMIN,
    )

    update_data = _build_sso_user_update_data(
        result=sso_result,
        user_email="test@example.com",
        user_id="test-user-123",
    )

    assert update_data["user_email"] == "test@example.com"
    assert update_data["user_role"] == "proxy_admin"


def test_build_sso_user_update_data_without_role():
    """
    Test that _build_sso_user_update_data only includes email when SSO has no role.
    """
    from litellm.proxy.management_endpoints.types import CustomOpenID
    from litellm.proxy.management_endpoints.ui_sso import _build_sso_user_update_data

    sso_result = CustomOpenID(
        id="test-user-456",
        email="test@example.com",
        display_name="Test User",
        provider="microsoft",
        team_ids=[],
        user_role=None,
    )

    update_data = _build_sso_user_update_data(
        result=sso_result,
        user_email="test@example.com",
        user_id="test-user-456",
    )

    assert update_data["user_email"] == "test@example.com"
    assert "user_role" not in update_data


@pytest.mark.asyncio
async def test_upsert_sso_user_updates_role_for_existing_user():
    """
    Test that upsert_sso_user updates the user role in database when SSO provides a valid role.

    When a user's role is updated in the SSO provider (e.g., Azure), the role should be
    updated in the LiteLLM database on subsequent logins, not just at initial user creation.
    """
    from litellm.proxy._types import LiteLLM_UserTable, LitellmUserRoles
    from litellm.proxy.management_endpoints.types import CustomOpenID
    from litellm.proxy.management_endpoints.ui_sso import SSOAuthenticationHandler

    # Mock prisma client
    mock_prisma = MagicMock()
    mock_prisma.db.litellm_usertable.update_many = AsyncMock()

    # Existing user in DB with old role
    existing_user = LiteLLM_UserTable(
        user_id="test-user-123",
        user_email="test@example.com",
        user_role="internal_user",
        models=["model-1"],
    )

    # SSO result with new role (e.g., user was promoted to admin in Azure)
    sso_result = CustomOpenID(
        id="test-user-123",
        email="test@example.com",
        display_name="Test User",
        provider="microsoft",
        team_ids=["team-1"],
        user_role=LitellmUserRoles.PROXY_ADMIN,
    )

    # Act
    await SSOAuthenticationHandler.upsert_sso_user(
        result=sso_result,
        user_info=existing_user,
        user_email="test@example.com",
        user_defined_values=None,
        prisma_client=mock_prisma,
    )

    # Assert - verify database was updated with both email and role
    mock_prisma.db.litellm_usertable.update_many.assert_called_once()
    call_args = mock_prisma.db.litellm_usertable.update_many.call_args
    assert call_args.kwargs["where"] == {"user_id": "test-user-123"}
    assert call_args.kwargs["data"]["user_email"] == "test@example.com"
    assert call_args.kwargs["data"]["user_role"] == "proxy_admin"


@pytest.mark.asyncio
async def test_upsert_sso_user_does_not_update_invalid_role():
    """
    Test that upsert_sso_user does not update the role if SSO provides an invalid role.

    If the SSO returns a role that is not a valid LiteLLM role, it should be ignored
    and only the email should be updated.
    """
    from litellm.proxy._types import LiteLLM_UserTable
    from litellm.proxy.management_endpoints.ui_sso import SSOAuthenticationHandler

    # Mock prisma client
    mock_prisma = MagicMock()
    mock_prisma.db.litellm_usertable.update_many = AsyncMock()

    # Existing user in DB
    existing_user = LiteLLM_UserTable(
        user_id="test-user-456",
        user_email="test@example.com",
        user_role="internal_user",
        models=[],
    )

    # SSO result with invalid role - use MagicMock to bypass validation
    # This simulates a raw SSO response that has an invalid role string
    sso_result = MagicMock()
    sso_result.user_role = "invalid_role_not_in_enum"

    # Act
    await SSOAuthenticationHandler.upsert_sso_user(
        result=sso_result,
        user_info=existing_user,
        user_email="test@example.com",
        user_defined_values=None,
        prisma_client=mock_prisma,
    )

    # Assert - verify only email was updated, not role
    mock_prisma.db.litellm_usertable.update_many.assert_called_once()
    call_args = mock_prisma.db.litellm_usertable.update_many.call_args
    assert call_args.kwargs["where"] == {"user_id": "test-user-456"}
    assert call_args.kwargs["data"]["user_email"] == "test@example.com"
    assert "user_role" not in call_args.kwargs["data"]


@pytest.mark.asyncio
async def test_upsert_sso_user_no_role_in_sso_response():
    """
    Test that upsert_sso_user only updates email when SSO response has no role.

    When the SSO provider does not return a role, only the email should be updated.
    """
    from litellm.proxy._types import LiteLLM_UserTable
    from litellm.proxy.management_endpoints.types import CustomOpenID
    from litellm.proxy.management_endpoints.ui_sso import SSOAuthenticationHandler

    # Mock prisma client
    mock_prisma = MagicMock()
    mock_prisma.db.litellm_usertable.update_many = AsyncMock()

    # Existing user in DB
    existing_user = LiteLLM_UserTable(
        user_id="test-user-789",
        user_email="old@example.com",
        user_role="internal_user",
        models=[],
    )

    # SSO result without role
    sso_result = CustomOpenID(
        id="test-user-789",
        email="new@example.com",
        display_name="Test User",
        provider="microsoft",
        team_ids=[],
        user_role=None,
    )

    # Act
    await SSOAuthenticationHandler.upsert_sso_user(
        result=sso_result,
        user_info=existing_user,
        user_email="new@example.com",
        user_defined_values=None,
        prisma_client=mock_prisma,
    )

    # Assert - verify only email was updated
    mock_prisma.db.litellm_usertable.update_many.assert_called_once()
    call_args = mock_prisma.db.litellm_usertable.update_many.call_args
    assert call_args.kwargs["where"] == {"user_id": "test-user-789"}
    assert call_args.kwargs["data"]["user_email"] == "new@example.com"
    assert "user_role" not in call_args.kwargs["data"]


def test_get_user_email_and_id_extracts_microsoft_role():
    """
    Test that _get_user_email_and_id_from_result extracts user_role from Microsoft SSO.
    
    This ensures Microsoft SSO roles (from app_roles in id_token) are properly
    extracted and converted from enum to string.
    """
    from litellm.proxy._types import LitellmUserRoles
    from litellm.proxy.management_endpoints.types import CustomOpenID
    from litellm.proxy.management_endpoints.ui_sso import SSOAuthenticationHandler

    result = CustomOpenID(
        id="test-user-id",
        email="test@example.com",
        display_name="Test User",
        provider="microsoft",
        team_ids=["team-1"],
        user_role=LitellmUserRoles.PROXY_ADMIN_VIEW_ONLY,
    )

    parsed = SSOAuthenticationHandler._get_user_email_and_id_from_result(
        result=result,
        generic_client_id=None,
    )

    assert parsed.get("user_email") == "test@example.com"
    assert parsed.get("user_id") == "test-user-id"
    assert parsed.get("user_role") == "proxy_admin_viewer"


@pytest.mark.asyncio
async def test_get_user_info_from_db():
    """
    received args in get_user_info_from_db: {'result': CustomOpenID(id='krrishd', email='krrishdholakia@gmail.com', first_name=None, last_name=None, display_name='a3f1c107-04dc-4c93-ae60-7f32eb4b05ce', picture=None, provider=None, team_ids=[]), 'prisma_client': <litellm.proxy.utils.PrismaClient object at 0x14a74e3c0>, 'user_api_key_cache': <litellm.caching.dual_cache.DualCache object at 0x148d37110>, 'proxy_logging_obj': <litellm.proxy.utils.ProxyLogging object at 0x148dd9090>, 'user_email': 'krrishdholakia@gmail.com', 'user_defined_values': {'models': [], 'user_id': 'krrishd', 'user_email': 'krrishdholakia@gmail.com', 'max_budget': None, 'user_role': None, 'budget_duration': None}}
    """
    from litellm.proxy.management_endpoints.ui_sso import get_user_info_from_db

    prisma_client = MagicMock()
    user_api_key_cache = MagicMock()
    proxy_logging_obj = MagicMock()
    user_email = "krrishdholakia@gmail.com"
    user_defined_values = {
        "models": [],
        "user_id": "krrishd",
        "user_email": "krrishdholakia@gmail.com",
        "max_budget": None,
        "user_role": None,
        "budget_duration": None,
    }
    args = {
        "result": CustomOpenID(
            id="krrishd",
            email="krrishdholakia@gmail.com",
            first_name=None,
            last_name=None,
            display_name="a3f1c107-04dc-4c93-ae60-7f32eb4b05ce",
            picture=None,
            provider=None,
            team_ids=[],
        ),
        "prisma_client": prisma_client,
        "user_api_key_cache": user_api_key_cache,
        "proxy_logging_obj": proxy_logging_obj,
        "user_email": user_email,
        "user_defined_values": user_defined_values,
    }
    with patch(
        "litellm.proxy.management_endpoints.ui_sso.get_user_object"
    ) as mock_get_user_object:
        user_info = await get_user_info_from_db(**args)
        mock_get_user_object.assert_called_once()
        assert mock_get_user_object.call_args.kwargs["user_id"] == "krrishd"


@pytest.mark.asyncio
async def test_get_user_info_from_db_alternate_user_id():
    from litellm.proxy.management_endpoints.ui_sso import get_user_info_from_db

    prisma_client = MagicMock()
    user_api_key_cache = MagicMock()
    proxy_logging_obj = MagicMock()
    user_email = "krrishdholakia@gmail.com"
    user_defined_values = {
        "models": [],
        "user_id": "krrishd",
        "user_email": "krrishdholakia@gmail.com",
        "max_budget": None,
        "user_role": None,
        "budget_duration": None,
    }
    args = {
        "result": CustomOpenID(
            id="krrishd",
            email="krrishdholakia@gmail.com",
            first_name=None,
            last_name=None,
            display_name="a3f1c107-04dc-4c93-ae60-7f32eb4b05ce",
            picture=None,
            provider=None,
            team_ids=[],
        ),
        "prisma_client": prisma_client,
        "user_api_key_cache": user_api_key_cache,
        "proxy_logging_obj": proxy_logging_obj,
        "user_email": user_email,
        "user_defined_values": user_defined_values,
        "alternate_user_id": "krrishd-email1234",
    }
    with patch(
        "litellm.proxy.management_endpoints.ui_sso.get_user_object"
    ) as mock_get_user_object:
        user_info = await get_user_info_from_db(**args)
        mock_get_user_object.assert_called_once()
        assert mock_get_user_object.call_args.kwargs["user_id"] == "krrishd-email1234"


@pytest.mark.asyncio
async def test_check_and_update_if_proxy_admin_id():
    """
    Test that a user with matching PROXY_ADMIN_ID gets their role updated to admin
    """
    from litellm.proxy._types import LitellmUserRoles
    from litellm.proxy.management_endpoints.ui_sso import (
        check_and_update_if_proxy_admin_id,
    )

    # Mock Prisma client
    mock_prisma = MagicMock()
    mock_prisma.db.litellm_usertable.update = AsyncMock()

    # Set up test data
    test_user_id = "test_admin_123"
    test_user_role = "user"

    with patch.dict(os.environ, {"PROXY_ADMIN_ID": test_user_id}):
        # Act
        updated_role = await check_and_update_if_proxy_admin_id(
            user_role=test_user_role, user_id=test_user_id, prisma_client=mock_prisma
        )

        # Assert
        assert updated_role == LitellmUserRoles.PROXY_ADMIN.value
        mock_prisma.db.litellm_usertable.update.assert_called_once_with(
            where={"user_id": test_user_id},
            data={"user_role": LitellmUserRoles.PROXY_ADMIN.value},
        )


@pytest.mark.asyncio
async def test_check_and_update_if_proxy_admin_id_already_admin():
    """
    Test that a user who is already an admin doesn't get their role updated
    """
    from litellm.proxy._types import LitellmUserRoles
    from litellm.proxy.management_endpoints.ui_sso import (
        check_and_update_if_proxy_admin_id,
    )

    # Mock Prisma client
    mock_prisma = MagicMock()
    mock_prisma.db.litellm_usertable.update = AsyncMock()

    # Set up test data
    test_user_id = "test_admin_123"
    test_user_role = LitellmUserRoles.PROXY_ADMIN.value

    with patch.dict(os.environ, {"PROXY_ADMIN_ID": test_user_id}):
        # Act
        updated_role = await check_and_update_if_proxy_admin_id(
            user_role=test_user_role, user_id=test_user_id, prisma_client=mock_prisma
        )

        # Assert
        assert updated_role == LitellmUserRoles.PROXY_ADMIN.value
        mock_prisma.db.litellm_usertable.update.assert_not_called()


@pytest.mark.asyncio
async def test_get_generic_sso_response_with_additional_headers():
    """
    Test that GENERIC_SSO_HEADERS environment variable is correctly processed
    and passed to generic_sso.verify_and_process
    """
    from litellm.proxy.management_endpoints.ui_sso import get_generic_sso_response

    # Arrange
    mock_request = MagicMock(spec=Request)
    mock_jwt_handler = MagicMock(spec=JWTHandler)
    mock_jwt_handler.get_team_ids_from_jwt.return_value = []

    generic_client_id = "test_client_id"
    redirect_url = "http://test.com/callback"

    # Mock response from verify_and_process
    mock_sso_response = {
        "sub": "test_user_123",
        "email": "test@example.com",
        "preferred_username": "testuser",
    }

    # Set up environment variables including GENERIC_SSO_HEADERS
    test_env_vars = {
        "GENERIC_CLIENT_SECRET": "test_secret",
        "GENERIC_AUTHORIZATION_ENDPOINT": "https://auth.example.com/auth",
        "GENERIC_TOKEN_ENDPOINT": "https://auth.example.com/token",
        "GENERIC_USERINFO_ENDPOINT": "https://auth.example.com/userinfo",
        "GENERIC_SSO_HEADERS": "Authorization=Bearer token123, Content-Type=application/json, X-Custom-Header=custom-value",
    }

    # Expected headers dictionary
    expected_headers = {
        "Authorization": "Bearer token123",
        "Content-Type": "application/json",
        "X-Custom-Header": "custom-value",
    }

    # Mock the SSO provider and its methods
    mock_sso_instance = MagicMock()
    mock_sso_instance.verify_and_process = AsyncMock(return_value=mock_sso_response)

    mock_sso_class = MagicMock(return_value=mock_sso_instance)

    with patch.dict(os.environ, test_env_vars):
        with patch("fastapi_sso.sso.base.DiscoveryDocument") as mock_discovery:
            with patch(
                "fastapi_sso.sso.generic.create_provider", return_value=mock_sso_class
            ) as mock_create_provider:
                # Act
                result, received_response = await get_generic_sso_response(
                    request=mock_request,
                    jwt_handler=mock_jwt_handler,
                    generic_client_id=generic_client_id,
                    redirect_url=redirect_url,
                    sso_jwt_handler=None,
                )

                # Assert
                # Verify verify_and_process was called with the correct headers
                mock_sso_instance.verify_and_process.assert_called_once_with(
                    mock_request,
                    params={"include_client_id": False},
                    headers=expected_headers,
                )

                # Verify the result is returned correctly
                assert result == mock_sso_response


@pytest.mark.asyncio
async def test_get_generic_sso_response_with_empty_headers():
    """
    Test that when GENERIC_SSO_HEADERS is not set, an empty headers dict is passed
    """
    from litellm.proxy.management_endpoints.ui_sso import get_generic_sso_response

    # Arrange
    mock_request = MagicMock(spec=Request)
    mock_jwt_handler = MagicMock(spec=JWTHandler)
    mock_jwt_handler.get_team_ids_from_jwt.return_value = []

    generic_client_id = "test_client_id"
    redirect_url = "http://test.com/callback"

    mock_sso_response = {
        "sub": "test_user_123",
        "email": "test@example.com",
        "preferred_username": "testuser",
    }

    # Set up environment variables without GENERIC_SSO_HEADERS
    test_env_vars = {
        "GENERIC_CLIENT_SECRET": "test_secret",
        "GENERIC_AUTHORIZATION_ENDPOINT": "https://auth.example.com/auth",
        "GENERIC_TOKEN_ENDPOINT": "https://auth.example.com/token",
        "GENERIC_USERINFO_ENDPOINT": "https://auth.example.com/userinfo",
    }

    # Mock the SSO provider and its methods
    mock_sso_instance = MagicMock()
    mock_sso_instance.verify_and_process = AsyncMock(return_value=mock_sso_response)

    mock_sso_class = MagicMock(return_value=mock_sso_instance)

    with patch.dict(os.environ, test_env_vars):
        with patch("fastapi_sso.sso.base.DiscoveryDocument") as mock_discovery:
            with patch(
                "fastapi_sso.sso.generic.create_provider", return_value=mock_sso_class
            ) as mock_create_provider:
                # Act
                result, received_response = await get_generic_sso_response(
                    request=mock_request,
                    jwt_handler=mock_jwt_handler,
                    generic_client_id=generic_client_id,
                    redirect_url=redirect_url,
                    sso_jwt_handler=None,
                )

                # Assert
                # Verify verify_and_process was called with empty headers dict
                mock_sso_instance.verify_and_process.assert_called_once_with(
                    mock_request, params={"include_client_id": False}, headers={}
                )

                assert result == mock_sso_response


class TestCLISSOCallbackFunction:
    """Test the cli_sso_callback function specifically"""

    def test_cli_sso_callback_validation_invalid_key(self):
        """Test CLI SSO callback input validation for invalid key format"""
        # Test the validation logic without hitting the database
        invalid_keys = [
            None,
            "",
            "invalid-key",
            "not-sk-key",
            "sk",  # too short
        ]

        for invalid_key in invalid_keys:
            # This should fail validation before any database operations
            # We can test this by checking if the key starts with 'sk-'
            if not invalid_key or not invalid_key.startswith("sk-"):
                # This would trigger the validation error
                assert True  # Validation works as expected


class TestCLIPollingFunction:
    """Test the cli_poll_key function specifically"""

    def test_cli_poll_key_validation_invalid_format(self):
        """Test CLI polling key format validation"""
        # Test key format validation logic
        invalid_keys = [
            "invalid-key",
            "not-sk-key",
            "",
            "sk",  # too short
        ]

        for invalid_key in invalid_keys:
            # Validation logic: key must start with 'sk-'
            if not invalid_key.startswith("sk-"):
                # This would trigger the validation error in the actual function
                assert True  # Validation works as expected


class TestAuthCallbackRouting:
    """Test the auth_callback function routing logic"""

    def test_cli_state_detection_and_routing(self):
        """Test that CLI states are properly detected and would route to CLI callback"""
        from litellm.constants import LITELLM_CLI_SESSION_TOKEN_PREFIX

        # Test CLI state detection logic
        cli_state = f"{LITELLM_CLI_SESSION_TOKEN_PREFIX}:sk-test123"

        # This mimics the logic in auth_callback
        if cli_state and cli_state.startswith(f"{LITELLM_CLI_SESSION_TOKEN_PREFIX}:"):
            # Extract the key ID from the state
            key_id = cli_state.split(":", 1)[1]
            assert key_id == "sk-test123"
        else:
            assert False, "CLI state should have been detected"

    def test_non_cli_state_routing(self):
        """Test that non-CLI states don't trigger CLI routing"""
        from litellm.constants import LITELLM_CLI_SESSION_TOKEN_PREFIX

        non_cli_states = [
            "regular_oauth_state",
            "some_random_string",
            None,
            "",
            "not_session_token:something",
        ]

        for state in non_cli_states:
            # This mimics the routing logic in auth_callback
            should_route_to_cli = state and state.startswith(
                f"{LITELLM_CLI_SESSION_TOKEN_PREFIX}:"
            )
            assert not should_route_to_cli, f"State '{state}' should not route to CLI"


class TestGoogleLoginCLIIntegration:
    """Test the google_login function with CLI parameters"""

    def test_google_login_cli_state_generation(self):
        """Test that google_login generates CLI state when CLI parameters are provided"""
        from litellm.proxy.management_endpoints.ui_sso import SSOAuthenticationHandler

        # Test the CLI state generation logic used in google_login
        source = "litellm-cli"
        key = "sk-test123"

        cli_state = SSOAuthenticationHandler._get_cli_state(source=source, key=key)

        assert cli_state is not None
        assert cli_state.startswith("litellm-session-token:")
        assert "sk-test123" in cli_state

    def test_google_login_no_cli_state_when_missing_params(self):
        """Test that google_login doesn't generate CLI state when CLI parameters are missing"""
        from litellm.proxy.management_endpoints.ui_sso import SSOAuthenticationHandler

        # Test various parameter combinations that shouldn't generate CLI state
        test_cases = [
            (None, None),
            ("litellm-cli", None),
            (None, "sk-test123"),
            ("wrong-source", "sk-test123"),
        ]

        for source, key in test_cases:
            cli_state = SSOAuthenticationHandler._get_cli_state(source=source, key=key)
            assert (
                cli_state is None
            ), f"CLI state should not be generated for source='{source}', key='{key}'"


class TestSSOHandlerIntegration:
    """Test SSOAuthenticationHandler methods"""

    def test_should_use_sso_handler(self):
        """Test the SSO handler detection logic"""
        from litellm.proxy.management_endpoints.ui_sso import SSOAuthenticationHandler

        # Test that SSO handler is used when client IDs are provided
        assert (
            SSOAuthenticationHandler.should_use_sso_handler(google_client_id="test")
            is True
        )
        assert (
            SSOAuthenticationHandler.should_use_sso_handler(microsoft_client_id="test")
            is True
        )
        assert (
            SSOAuthenticationHandler.should_use_sso_handler(generic_client_id="test")
            is True
        )

        # Test that SSO handler is not used when no client IDs are provided
        assert SSOAuthenticationHandler.should_use_sso_handler() is False
        assert (
            SSOAuthenticationHandler.should_use_sso_handler(None, None, None) is False
        )

    def test_get_redirect_url_for_sso(self):
        """Test the redirect URL generation for SSO"""
        from litellm.proxy.management_endpoints.ui_sso import SSOAuthenticationHandler

        # Mock request object
        mock_request = MagicMock()
        mock_request.base_url = "https://test.litellm.ai/"

        # Test redirect URL generation
        redirect_url = SSOAuthenticationHandler.get_redirect_url_for_sso(
            request=mock_request, sso_callback_route="sso/callback"
        )

        assert redirect_url.startswith("https://test.litellm.ai")
        assert "sso/callback" in redirect_url


class TestUISSO_FunctionsExistence:
    """Test that all the new functions exist and are importable"""

    def test_cli_sso_callback_exists(self):
        """Test that cli_sso_callback function exists"""
        from litellm.proxy.management_endpoints.ui_sso import cli_sso_callback

        assert callable(cli_sso_callback)

    def test_cli_poll_key_exists(self):
        """Test that cli_poll_key function exists"""
        from litellm.proxy.management_endpoints.ui_sso import cli_poll_key

        assert callable(cli_poll_key)

    def test_auth_callback_exists(self):
        """Test that auth_callback function exists"""
        from litellm.proxy.management_endpoints.ui_sso import auth_callback

        assert callable(auth_callback)

    def test_google_login_exists(self):
        """Test that google_login function exists"""
        from litellm.proxy.management_endpoints.ui_sso import google_login

        assert callable(google_login)

    def test_sso_authentication_handler_exists(self):
        """Test that SSOAuthenticationHandler class exists with new methods"""
        from litellm.proxy.management_endpoints.ui_sso import SSOAuthenticationHandler

        # Check that the class exists
        assert SSOAuthenticationHandler is not None

        # Check that the new _get_cli_state method exists
        assert hasattr(SSOAuthenticationHandler, "_get_cli_state")
        assert callable(SSOAuthenticationHandler._get_cli_state)


class TestSSOStateHandling:
    """Test the SSO state handling for CLI authentication"""

    def test_get_cli_state_valid(self):
        """Test generating CLI state with valid parameters"""
        from litellm.proxy.management_endpoints.ui_sso import SSOAuthenticationHandler

        state = SSOAuthenticationHandler._get_cli_state(
            source="litellm-cli", key="sk-test123"
        )

        assert state is not None
        assert state.startswith("litellm-session-token:")
        assert "sk-test123" in state

    def test_get_cli_state_invalid_source(self):
        """Test generating CLI state with invalid source"""
        from litellm.proxy.management_endpoints.ui_sso import SSOAuthenticationHandler

        state = SSOAuthenticationHandler._get_cli_state(
            source="invalid_source", key="sk-test123"
        )

        assert state is None

    def test_get_cli_state_no_key(self):
        """Test generating CLI state without key"""
        from litellm.proxy.management_endpoints.ui_sso import SSOAuthenticationHandler

        state = SSOAuthenticationHandler._get_cli_state(source="litellm-cli", key=None)

        assert state is None

    def test_get_cli_state_no_source(self):
        """Test generating CLI state without source"""
        from litellm.proxy.management_endpoints.ui_sso import SSOAuthenticationHandler

        state = SSOAuthenticationHandler._get_cli_state(source=None, key="sk-test123")

        assert state is None

    def test_get_cli_state_with_existing_key(self):
        """Test generating CLI state with existing_key embedded in state parameter"""
        from litellm.proxy.management_endpoints.ui_sso import SSOAuthenticationHandler

        state = SSOAuthenticationHandler._get_cli_state(
            source="litellm-cli",
            key="sk-new-key-123",
            existing_key="sk-existing-key-456",
        )

        assert state is not None
        assert state.startswith("litellm-session-token:")
        assert "sk-new-key-123" in state
        assert "sk-existing-key-456" in state
        # Verify the format: {PREFIX}:{key}:{existing_key}
        assert state == "litellm-session-token:sk-new-key-123:sk-existing-key-456"

    def test_get_cli_state_without_existing_key(self):
        """Test generating CLI state without existing_key"""
        from litellm.proxy.management_endpoints.ui_sso import SSOAuthenticationHandler

        state = SSOAuthenticationHandler._get_cli_state(
            source="litellm-cli", key="sk-new-key-789", existing_key=None
        )

        assert state is not None
        assert state.startswith("litellm-session-token:")
        assert "sk-new-key-789" in state
        # Verify the format: {PREFIX}:{key} (no third part)
        assert state == "litellm-session-token:sk-new-key-789"
        assert state.count(":") == 1  # Only one colon separator


class TestStateRouting:
    """Test state parameter routing logic"""

    def test_cli_state_detection(self):
        """Test detection of CLI state parameters"""
        from litellm.constants import LITELLM_CLI_SESSION_TOKEN_PREFIX

        # Test CLI state format
        cli_state = f"{LITELLM_CLI_SESSION_TOKEN_PREFIX}:sk-test123"
        assert cli_state.startswith(f"{LITELLM_CLI_SESSION_TOKEN_PREFIX}:")

        # Test extraction of key from state
        key_id = cli_state.split(":", 1)[1]
        assert key_id == "sk-test123"

    def test_cli_state_parsing_with_existing_key(self):
        """Test parsing CLI state with existing_key embedded"""
        from litellm.constants import LITELLM_CLI_SESSION_TOKEN_PREFIX

        # State format: {PREFIX}:{key}:{existing_key}
        cli_state = (
            f"{LITELLM_CLI_SESSION_TOKEN_PREFIX}:sk-new-key-456:sk-existing-key-789"
        )

        # Parse as done in auth_callback
        state_parts = cli_state.split(":", 2)  # Split into max 3 parts
        key_id = state_parts[1] if len(state_parts) > 1 else None
        existing_key = state_parts[2] if len(state_parts) > 2 else None

        assert key_id == "sk-new-key-456"
        assert existing_key == "sk-existing-key-789"

    def test_cli_state_parsing_without_existing_key(self):
        """Test parsing CLI state without existing_key"""
        from litellm.constants import LITELLM_CLI_SESSION_TOKEN_PREFIX

        # State format: {PREFIX}:{key}
        cli_state = f"{LITELLM_CLI_SESSION_TOKEN_PREFIX}:sk-new-key-999"

        # Parse as done in auth_callback
        state_parts = cli_state.split(":", 2)  # Split into max 3 parts
        key_id = state_parts[1] if len(state_parts) > 1 else None
        existing_key = state_parts[2] if len(state_parts) > 2 else None

        assert key_id == "sk-new-key-999"
        assert existing_key is None

    def test_non_cli_state_detection(self):
        """Test detection of non-CLI state parameters"""
        from litellm.constants import LITELLM_CLI_SESSION_TOKEN_PREFIX

        # Test various non-CLI states
        test_states = [
            "regular_oauth_state",
            "some_random_string",
            None,
            "",
            "not_session_token:something",
        ]

        for state in test_states:
            if state:
                assert not state.startswith(f"{LITELLM_CLI_SESSION_TOKEN_PREFIX}:")
            else:
                assert state != f"{LITELLM_CLI_SESSION_TOKEN_PREFIX}:"


class TestHTMLIntegration:
    """Test HTML rendering integration with CLI flow"""

    def test_html_render_utils_import(self):
        """Test that HTML render utils can be imported correctly"""
        from litellm.proxy.common_utils.html_forms.cli_sso_success import (
            render_cli_sso_success_page,
        )

        # Test that function exists and is callable
        assert callable(render_cli_sso_success_page)

        # Test that it returns expected type
        html = render_cli_sso_success_page()

        assert isinstance(html, str)
        assert len(html) > 0


class TestCustomUISSO:
    """Test the custom UI SSO sign-in handler functionality"""

    def test_enterprise_import_error_handling(self):
        """Test that proper error is raised when enterprise module is not available"""
        from unittest.mock import MagicMock, patch

        from litellm.proxy.management_endpoints.ui_sso import google_login

        # Mock request
        mock_request = MagicMock()
        mock_request.base_url = "https://test.example.com/"

        # Mock user_custom_ui_sso_sign_in_handler to exist but make enterprise import fail
        with patch("litellm.proxy.proxy_server.premium_user", True):
            with patch(
                "litellm.proxy.proxy_server.user_custom_ui_sso_sign_in_handler",
                MagicMock(),
            ):
                with patch.dict(
                    "sys.modules",
                    {
                        "enterprise.litellm_enterprise.proxy.auth.custom_sso_handler": None
                    },
                ):
                    # Temporarily mock the google_login function call to test the import error path
                    async def mock_google_login():
                        # This mimics the relevant part of google_login that would trigger the import error
                        try:
                            from enterprise.litellm_enterprise.proxy.auth.custom_sso_handler import (
                                EnterpriseCustomSSOHandler,
                            )

                            return "success"
                        except ImportError:
                            raise ValueError(
                                "Enterprise features are not available. Custom UI SSO sign-in requires LiteLLM Enterprise."
                            )

                    # Test that the ValueError is raised with the correct message
                    import pytest

                    with pytest.raises(
                        ValueError, match="Enterprise features are not available"
                    ):
                        asyncio.run(mock_google_login())

    @pytest.mark.asyncio
    async def test_handle_custom_ui_sso_sign_in_success(self):
        """Test successful custom UI SSO sign-in with valid headers"""
        from fastapi_sso.sso.base import OpenID

        from enterprise.litellm_enterprise.proxy.auth.custom_sso_handler import (
            EnterpriseCustomSSOHandler,
        )
        from litellm.integrations.custom_sso_handler import CustomSSOLoginHandler

        # Mock request with custom headers
        mock_request = MagicMock(spec=Request)
        mock_request.headers = {
            "x-litellm-user-id": "test_user_123",
            "x-litellm-user-email": "test@example.com",
            "x-forwarded-for": "192.168.1.1",
        }
        mock_request.base_url = "https://test.litellm.ai/"

        # Mock the custom handler
        mock_custom_handler = MagicMock(spec=CustomSSOLoginHandler)
        expected_openid = OpenID(
            id="test_user_123",
            email="test@example.com",
            first_name="Test",
            last_name="User",
            display_name="Test User",
            picture=None,
            provider="custom",
        )
        mock_custom_handler.handle_custom_ui_sso_sign_in = AsyncMock(
            return_value=expected_openid
        )

        # Mock the redirect response method
        mock_redirect_response = MagicMock()
        mock_redirect_response.status_code = 303

        with patch("litellm.proxy.proxy_server.premium_user", True):
            with patch(
                "litellm.proxy.proxy_server.user_custom_ui_sso_sign_in_handler",
                mock_custom_handler,
            ):
                with patch.object(
                    SSOAuthenticationHandler,
                    "get_redirect_response_from_openid",
                    return_value=mock_redirect_response,
                ) as mock_get_redirect:
                    # Act
                    result = (
                        await EnterpriseCustomSSOHandler.handle_custom_ui_sso_sign_in(
                            request=mock_request
                        )
                    )

                    # Assert
                    # Verify the custom handler was called with the request
                    mock_custom_handler.handle_custom_ui_sso_sign_in.assert_called_once_with(
                        request=mock_request
                    )

                    # Verify the redirect response was generated with correct OpenID
                    mock_get_redirect.assert_called_once_with(
                        result=expected_openid,
                        request=mock_request,
                        received_response=None,
                        generic_client_id=None,
                        ui_access_mode=None,
                    )

                    # Verify the result is the redirect response
                    assert result == mock_redirect_response
                    assert result.status_code == 303

    @pytest.mark.asyncio
    async def test_custom_ui_sso_handler_execution_with_real_class(self):
        """
        Test that when a user provides a custom class instance, it gets properly executed
        and its methods are called with the correct parameters
        """
        from fastapi_sso.sso.base import OpenID

        from enterprise.litellm_enterprise.proxy.auth.custom_sso_handler import (
            EnterpriseCustomSSOHandler,
        )
        from litellm.integrations.custom_sso_handler import CustomSSOLoginHandler

        # Create a real custom handler class instance
        class TestCustomSSOHandler(CustomSSOLoginHandler):
            def __init__(self):
                super().__init__()
                self.method_called = False
                self.received_request = None

            async def handle_custom_ui_sso_sign_in(self, request: Request) -> OpenID:
                self.method_called = True
                self.received_request = request

                # Parse headers like the actual implementation would
                request_headers_dict = dict(request.headers)
                return OpenID(
                    id=request_headers_dict.get("x-litellm-user-id", "default_user"),
                    email=request_headers_dict.get(
                        "x-litellm-user-email", "default@test.com"
                    ),
                    first_name="Custom",
                    last_name="Handler",
                    display_name="Custom Handler Test",
                    picture=None,
                    provider="custom",
                )

        # Create instance of our test handler
        test_handler_instance = TestCustomSSOHandler()

        # Mock request with custom headers
        mock_request = MagicMock(spec=Request)
        mock_request.headers = {
            "x-litellm-user-id": "custom_test_user_456",
            "x-litellm-user-email": "custom@example.com",
            "x-forwarded-for": "10.0.0.1",
        }
        mock_request.base_url = "https://custom.litellm.ai/"

        # Mock the redirect response method
        mock_redirect_response = MagicMock()
        mock_redirect_response.status_code = 303

        with patch("litellm.proxy.proxy_server.premium_user", True):
            with patch(
                "litellm.proxy.proxy_server.user_custom_ui_sso_sign_in_handler",
                test_handler_instance,
            ):
                with patch.object(
                    SSOAuthenticationHandler,
                    "get_redirect_response_from_openid",
                    return_value=mock_redirect_response,
                ) as mock_get_redirect:
                    # Act
                    result = (
                        await EnterpriseCustomSSOHandler.handle_custom_ui_sso_sign_in(
                            request=mock_request
                        )
                    )

                    # Assert that our custom handler was executed
                    assert test_handler_instance.method_called is True
                    assert test_handler_instance.received_request == mock_request

                    # Verify the redirect response was called with the OpenID from our custom handler
                    mock_get_redirect.assert_called_once()
                    call_args = mock_get_redirect.call_args.kwargs

                    # Verify the OpenID object has the expected values from our custom handler
                    openid_result = call_args["result"]
                    assert openid_result.id == "custom_test_user_456"
                    assert openid_result.email == "custom@example.com"
                    assert openid_result.first_name == "Custom"
                    assert openid_result.last_name == "Handler"
                    assert openid_result.display_name == "Custom Handler Test"
                    assert openid_result.provider == "custom"

                    # Verify the request and other parameters were passed correctly
                    assert call_args["request"] == mock_request
                    assert call_args["received_response"] is None
                    assert call_args["generic_client_id"] is None
                    assert call_args["ui_access_mode"] is None

                    # Verify the result is the redirect response
                    assert result == mock_redirect_response
                    assert result.status_code == 303


class TestCLIKeyRegenerationFlow:
    """Test the end-to-end CLI key regeneration flow"""

    @pytest.mark.asyncio
    async def test_cli_sso_callback_stores_session(self):
        """Test CLI SSO callback stores session data in cache for JWT generation"""
        from litellm.proxy._types import LiteLLM_UserTable
        from litellm.proxy.management_endpoints.ui_sso import cli_sso_callback

        # Mock request
        mock_request = MagicMock(spec=Request)

        # Test data
        session_key = "sk-session-456"
        
        # Mock user info
        mock_user_info = LiteLLM_UserTable(
            user_id="test-user-123",
            user_role="internal_user",
            teams=["team1", "team2"],
            models=["gpt-4"]
        )

        # Mock SSO result
        mock_sso_result = {
            "user_email": "test@example.com",
            "user_id": "test-user-123"
        }

        # Mock cache
        mock_cache = MagicMock()
        
        with patch(
            "litellm.proxy.management_endpoints.ui_sso.get_user_info_from_db",
            return_value=mock_user_info
        ), patch(
            "litellm.proxy.proxy_server.prisma_client", MagicMock()
        ), patch(
            "litellm.proxy.proxy_server.user_api_key_cache", mock_cache
        ), patch(
            "litellm.proxy.common_utils.html_forms.cli_sso_success.render_cli_sso_success_page",
            return_value="<html>Success</html>",
        ):

            # Act
            result = await cli_sso_callback(
                request=mock_request, key=session_key, existing_key=None, result=mock_sso_result
            )

            # Assert - verify session was stored in cache
            mock_cache.set_cache.assert_called_once()
            call_args = mock_cache.set_cache.call_args
            
            # Verify cache key format
            assert "cli_sso_session:" in call_args.kwargs["key"]
            assert session_key in call_args.kwargs["key"]
            
            # Verify session data structure
            session_data = call_args.kwargs["value"]
            assert session_data["user_id"] == "test-user-123"
            assert session_data["user_role"] == "internal_user"
            assert session_data["teams"] == ["team1", "team2"]
            assert session_data["models"] == ["gpt-4"]
            
            # Verify TTL
            assert call_args.kwargs["ttl"] == 600  # 10 minutes
            
            assert result.status_code == 200
            # Verify response contains success message (response is HTML)
            assert result.body is not None

    @pytest.mark.asyncio
    async def test_cli_poll_key_returns_teams_for_selection(self):
        """Test CLI poll endpoint returns teams for user selection when multiple teams exist"""
        from litellm.proxy.management_endpoints.ui_sso import cli_poll_key

        # Test data
        session_key = "sk-session-789"
        session_data = {
            "user_id": "test-user-456",
            "user_role": "internal_user",
            "teams": ["team-a", "team-b", "team-c"],
            "models": ["gpt-4"]
        }

        # Mock cache
        mock_cache = MagicMock()
        mock_cache.get_cache.return_value = session_data
        
        with patch(
            "litellm.proxy.proxy_server.user_api_key_cache", mock_cache
        ):

            # Act - First poll without team_id
            result = await cli_poll_key(key_id=session_key, team_id=None)

            # Assert - should return teams list for selection
            assert result["status"] == "ready"
            assert result["requires_team_selection"] is True
            assert result["user_id"] == "test-user-456"
            assert result["teams"] == ["team-a", "team-b", "team-c"]
            assert "key" not in result  # JWT should not be generated yet
            
            # Verify session was NOT deleted
            mock_cache.delete_cache.assert_not_called()

    @pytest.mark.asyncio
    async def test_auth_callback_routes_to_cli_with_existing_key(self):
        """Test that auth_callback properly routes CLI requests and extracts existing_key from state parameter"""
        from litellm.constants import LITELLM_CLI_SESSION_TOKEN_PREFIX
        from litellm.proxy.management_endpoints.ui_sso import auth_callback

        # Mock request (no query params needed - existing_key is in state)
        mock_request = MagicMock(spec=Request)

        # CLI state with existing_key embedded: {PREFIX}:{key}:{existing_key}
        cli_state = f"{LITELLM_CLI_SESSION_TOKEN_PREFIX}:sk-new-session-key-456:sk-existing-cli-key-123"

        # Mock the CLI callback and required proxy server components
        mock_result = {"user_id": "test-user", "email": "test@example.com"}

        with patch(
            "litellm.proxy.management_endpoints.ui_sso.cli_sso_callback"
        ) as mock_cli_callback, patch(
            "litellm.proxy.proxy_server.prisma_client", MagicMock()
        ), patch(
            "litellm.proxy.proxy_server.master_key", "test-master-key"
        ), patch(
            "litellm.proxy.proxy_server.general_settings", {}
        ), patch(
            "litellm.proxy.proxy_server.jwt_handler", MagicMock()
        ), patch(
            "litellm.proxy.proxy_server.user_api_key_cache", MagicMock()
        ), patch.dict(
            os.environ, {"GOOGLE_CLIENT_ID": "test-google-id"}, clear=True
        ), patch(
            "litellm.proxy.management_endpoints.ui_sso.GoogleSSOHandler.get_google_callback_response",
            return_value=mock_result,
        ):
            mock_cli_callback.return_value = MagicMock()

            # Act
            await auth_callback(request=mock_request, state=cli_state)

            # Assert - existing_key should be extracted from state parameter
            mock_cli_callback.assert_called_once_with(
                request=mock_request,
                key="sk-new-session-key-456",
                existing_key="sk-existing-cli-key-123",
                result=mock_result,
            )

    def test_get_redirect_url_does_not_include_existing_key_in_url(self):
        """Test that redirect URL generation does NOT include existing_key in URL (uses state parameter instead)"""
        from litellm.proxy.management_endpoints.ui_sso import SSOAuthenticationHandler

        # Mock request
        mock_request = MagicMock()
        mock_request.base_url = "https://test.litellm.ai/"

        with patch(
            "litellm.proxy.utils.get_custom_url", return_value="https://test.litellm.ai"
        ):
            # Test with existing_key - should NOT be in URL
            redirect_url = SSOAuthenticationHandler.get_redirect_url_for_sso(
                request=mock_request,
                sso_callback_route="sso/callback",
                existing_key="sk-existing-123",
            )

            # existing_key should NOT be in the URL
            assert "https://test.litellm.ai/sso/callback" == redirect_url
            assert "existing_key" not in redirect_url

    def test_get_redirect_url_without_existing_key(self):
        """Test that redirect URL generation works without existing_key parameter"""
        from litellm.proxy.management_endpoints.ui_sso import SSOAuthenticationHandler

        # Mock request
        mock_request = MagicMock()
        mock_request.base_url = "https://test.litellm.ai/"

        with patch(
            "litellm.proxy.utils.get_custom_url", return_value="https://test.litellm.ai"
        ):
            # Test without existing_key
            redirect_url = SSOAuthenticationHandler.get_redirect_url_for_sso(
                request=mock_request, sso_callback_route="sso/callback"
            )

            assert "https://test.litellm.ai/sso/callback" == redirect_url

    @pytest.mark.asyncio
    async def test_cli_poll_key_generates_jwt_with_team(self):
        """Test CLI poll endpoint generates JWT when team_id is provided"""
        from litellm.proxy._types import LiteLLM_UserTable
        from litellm.proxy.management_endpoints.ui_sso import cli_poll_key

        # Test data
        session_key = "sk-session-999"
        selected_team = "team-b"
        session_data = {
            "user_id": "test-user-789",
            "user_role": "internal_user",
            "teams": ["team-a", "team-b", "team-c"],
            "models": ["gpt-4"],
            "user_email": "test@example.com"
        }
        
        # Mock user info
        mock_user_info = LiteLLM_UserTable(
            user_id="test-user-789",
            user_role="internal_user",
            teams=["team-a", "team-b", "team-c"],
            models=["gpt-4"]
        )

        # Mock cache
        mock_cache = MagicMock()
        mock_cache.get_cache.return_value = session_data
        
        mock_jwt_token = "eyJhbGciOiJIUzI1NiIsInR5cCI6IkpXVCJ9.test.token"
        
        with patch(
            "litellm.proxy.proxy_server.user_api_key_cache", mock_cache
        ), patch(
            "litellm.proxy.proxy_server.prisma_client"
        ) as mock_prisma, patch(
            "litellm.proxy.auth.auth_checks.ExperimentalUIJWTToken.get_cli_jwt_auth_token",
            return_value=mock_jwt_token
        ) as mock_get_jwt:
            
            # Mock the user lookup
            mock_prisma.db.litellm_usertable.find_unique = AsyncMock(return_value=mock_user_info)

            # Act - Second poll with team_id
            result = await cli_poll_key(key_id=session_key, team_id=selected_team)

            # Assert - should return JWT
            assert result["status"] == "ready"
            assert result["key"] == mock_jwt_token
            assert result["user_id"] == "test-user-789"
            assert result["team_id"] == selected_team
            assert result["teams"] == ["team-a", "team-b", "team-c"]
            
            # Verify JWT was generated with correct team
            mock_get_jwt.assert_called_once()
            jwt_call_args = mock_get_jwt.call_args
            assert jwt_call_args.kwargs["team_id"] == selected_team
            
            # Verify session was deleted after JWT generation
            mock_cache.delete_cache.assert_called_once()


class TestGetAppRolesFromIdToken:
    """Test the get_app_roles_from_id_token method"""

    def test_roles_picked_when_app_roles_not_exists(self):
        """Test that 'roles' is picked when 'app_roles' doesn't exist"""
        import jwt

        # Create a token with only 'roles' claim
        token_payload = {
            "sub": "user123",
            "email": "test@example.com",
            "roles": ["Admin", "User", "Developer"],
        }

        # Create a mock JWT token
        mock_token = "mock.jwt.token"

        with patch("jwt.decode", return_value=token_payload) as mock_jwt_decode:
            # Act
            result = MicrosoftSSOHandler.get_app_roles_from_id_token(mock_token)

            # Assert
            assert result == ["Admin", "User", "Developer"]
            mock_jwt_decode.assert_called_once_with(
                mock_token, options={"verify_signature": False}
            )

    def test_app_roles_picked_when_both_exist(self):
        """Test that 'app_roles' takes precedence when both 'app_roles' and 'roles' exist"""
        import jwt

        # Create a token with both 'app_roles' and 'roles' claims
        token_payload = {
            "sub": "user123",
            "email": "test@example.com",
            "app_roles": ["AppAdmin", "AppUser"],
            "roles": ["RoleAdmin", "RoleUser"],
        }

        mock_token = "mock.jwt.token"

        with patch("jwt.decode", return_value=token_payload):
            # Act
            result = MicrosoftSSOHandler.get_app_roles_from_id_token(mock_token)

            # Assert - app_roles should be picked, not roles
            assert result == ["AppAdmin", "AppUser"]

    def test_roles_picked_when_app_roles_is_empty(self):
        """Test that 'roles' is picked when 'app_roles' exists but is empty"""
        import jwt

        # Create a token with empty 'app_roles' and populated 'roles'
        token_payload = {
            "sub": "user123",
            "email": "test@example.com",
            "app_roles": [],
            "roles": ["Admin", "User"],
        }

        mock_token = "mock.jwt.token"

        with patch("jwt.decode", return_value=token_payload):
            # Act
            result = MicrosoftSSOHandler.get_app_roles_from_id_token(mock_token)

            # Assert - roles should be picked since app_roles is empty
            assert result == ["Admin", "User"]

    def test_empty_list_when_neither_exists(self):
        """Test that empty list is returned when neither 'app_roles' nor 'roles' exist"""
        import jwt

        # Create a token without roles claims
        token_payload = {"sub": "user123", "email": "test@example.com"}

        mock_token = "mock.jwt.token"

        with patch("jwt.decode", return_value=token_payload):
            # Act
            result = MicrosoftSSOHandler.get_app_roles_from_id_token(mock_token)

            # Assert
            assert result == []

    def test_empty_list_when_no_token_provided(self):
        """Test that empty list is returned when no token is provided"""
        # Act
        result = MicrosoftSSOHandler.get_app_roles_from_id_token(None)

        # Assert
        assert result == []

    def test_empty_list_when_roles_not_a_list(self):
        """Test that empty list is returned when roles is not a list"""
        import jwt

        # Create a token with non-list roles
        token_payload = {
            "sub": "user123",
            "email": "test@example.com",
            "roles": "Admin",  # String instead of list
        }

        mock_token = "mock.jwt.token"

        with patch("jwt.decode", return_value=token_payload):
            # Act
            result = MicrosoftSSOHandler.get_app_roles_from_id_token(mock_token)

            # Assert
            assert result == []

    def test_error_handling_on_jwt_decode_exception(self):
        """Test that exceptions during JWT decode are handled gracefully"""
        import jwt

        mock_token = "invalid.jwt.token"

        with patch("jwt.decode", side_effect=Exception("Invalid token")):
            # Act
            result = MicrosoftSSOHandler.get_app_roles_from_id_token(mock_token)

            # Assert - should return empty list on error
            assert result == []


class TestProcessSSOJWTAccessToken:
    """Test the process_sso_jwt_access_token helper function"""

    @pytest.fixture
    def mock_jwt_handler(self):
        """Create a mock JWT handler for testing"""
        mock_handler = MagicMock(spec=JWTHandler)
        mock_handler.get_team_ids_from_jwt.return_value = ["team1", "team2", "team3"]
        return mock_handler

    @pytest.fixture
    def sample_jwt_token(self):
        """Create a sample JWT token string"""
        return "test-jwt-token-header.payload.signature"

    @pytest.fixture
    def sample_jwt_payload(self):
        """Create a sample JWT payload"""
        return {
            "sub": "1234567890",
            "name": "John Doe",
            "iat": 1516239022,
            "groups": ["team1", "team2", "team3"],
        }

    def test_process_sso_jwt_access_token_with_valid_token(
        self, mock_jwt_handler, sample_jwt_token, sample_jwt_payload
    ):
        """Test processing a valid JWT access token with team extraction"""
        from litellm.proxy.management_endpoints.ui_sso import (
            process_sso_jwt_access_token,
        )

        # Create a result object without team_ids
        result = CustomOpenID(
            id="test_user",
            email="test@example.com",
            first_name="Test",
            last_name="User",
            display_name="Test User",
            provider="generic",
            team_ids=[],
        )

        with patch("jwt.decode", return_value=sample_jwt_payload) as mock_jwt_decode:
            # Act
            process_sso_jwt_access_token(
                access_token_str=sample_jwt_token,
                sso_jwt_handler=mock_jwt_handler,
                result=result,
            )

            # Assert
            # Verify JWT was decoded correctly
            mock_jwt_decode.assert_called_once_with(
                sample_jwt_token, options={"verify_signature": False}
            )

            # Verify team IDs were extracted from JWT
            mock_jwt_handler.get_team_ids_from_jwt.assert_called_once_with(
                sample_jwt_payload
            )

            # Verify team IDs were set on the result object
            assert result.team_ids == ["team1", "team2", "team3"]

    def test_process_sso_jwt_access_token_with_existing_team_ids(
        self, mock_jwt_handler, sample_jwt_token
    ):
        """Test that existing team IDs are not overwritten"""
        from litellm.proxy.management_endpoints.ui_sso import (
            process_sso_jwt_access_token,
        )

        # Create a result object with existing team_ids
        existing_team_ids = ["existing_team1", "existing_team2"]
        result = CustomOpenID(
            id="test_user",
            email="test@example.com",
            first_name="Test",
            last_name="User",
            display_name="Test User",
            provider="generic",
            team_ids=existing_team_ids,
        )

        with patch("jwt.decode") as mock_jwt_decode:
            # Act
            process_sso_jwt_access_token(
                access_token_str=sample_jwt_token,
                sso_jwt_handler=mock_jwt_handler,
                result=result,
            )

            # Assert
            # JWT should still be decoded
            mock_jwt_decode.assert_called_once()

            # But team IDs should NOT be extracted since they already exist
            mock_jwt_handler.get_team_ids_from_jwt.assert_not_called()

            # Existing team IDs should remain unchanged
            assert result.team_ids == existing_team_ids

    def test_process_sso_jwt_access_token_with_dict_result(
        self, mock_jwt_handler, sample_jwt_token, sample_jwt_payload
    ):
        """Test processing with a dictionary result object"""
        from litellm.proxy.management_endpoints.ui_sso import (
            process_sso_jwt_access_token,
        )

        # Create a dictionary result without team_ids
        result = {"id": "test_user", "email": "test@example.com", "name": "Test User"}

        with patch("jwt.decode", return_value=sample_jwt_payload) as mock_jwt_decode:
            # Act
            process_sso_jwt_access_token(
                access_token_str=sample_jwt_token,
                sso_jwt_handler=mock_jwt_handler,
                result=result,
            )

            # Assert
            mock_jwt_decode.assert_called_once_with(
                sample_jwt_token, options={"verify_signature": False}
            )
            mock_jwt_handler.get_team_ids_from_jwt.assert_called_once_with(
                sample_jwt_payload
            )

            # Verify team_ids was added to the dict as a key
            assert "team_ids" in result
            assert result["team_ids"] == ["team1", "team2", "team3"]

    def test_process_sso_jwt_access_token_with_dict_existing_team_ids(
        self, mock_jwt_handler, sample_jwt_token
    ):
        """Test that existing team IDs in dictionary are not overwritten"""
        from litellm.proxy.management_endpoints.ui_sso import (
            process_sso_jwt_access_token,
        )

        # Create a dictionary result with existing team_ids
        existing_team_ids = ["dict_team1", "dict_team2"]
        result = {
            "id": "test_user",
            "email": "test@example.com",
            "name": "Test User",
            "team_ids": existing_team_ids,
        }

        with patch("jwt.decode") as mock_jwt_decode:
            # Act
            process_sso_jwt_access_token(
                access_token_str=sample_jwt_token,
                sso_jwt_handler=mock_jwt_handler,
                result=result,
            )

            # Assert
            # JWT should still be decoded
            mock_jwt_decode.assert_called_once()

            # But team IDs should NOT be extracted since they already exist
            mock_jwt_handler.get_team_ids_from_jwt.assert_not_called()

            # Existing team IDs should remain unchanged
            assert result["team_ids"] == existing_team_ids

    def test_process_sso_jwt_access_token_no_access_token(self, mock_jwt_handler):
        """Test that nothing happens when access token is None or empty"""
        from litellm.proxy.management_endpoints.ui_sso import (
            process_sso_jwt_access_token,
        )

        result = CustomOpenID(id="test_user", email="test@example.com", team_ids=[])

        # Test with None access token
        with patch("jwt.decode") as mock_jwt_decode:
            process_sso_jwt_access_token(
                access_token_str=None, sso_jwt_handler=mock_jwt_handler, result=result
            )

            # Assert nothing was processed
            mock_jwt_decode.assert_not_called()
            mock_jwt_handler.get_team_ids_from_jwt.assert_not_called()
            assert result.team_ids == []

        # Test with empty string access token
        with patch("jwt.decode") as mock_jwt_decode:
            process_sso_jwt_access_token(
                access_token_str="", sso_jwt_handler=mock_jwt_handler, result=result
            )

            # Assert nothing was processed
            mock_jwt_decode.assert_not_called()
            mock_jwt_handler.get_team_ids_from_jwt.assert_not_called()
            assert result.team_ids == []

    def test_process_sso_jwt_access_token_no_sso_jwt_handler(self, sample_jwt_token):
        """Test that nothing happens when sso_jwt_handler is None"""
        from litellm.proxy.management_endpoints.ui_sso import (
            process_sso_jwt_access_token,
        )

        result = CustomOpenID(id="test_user", email="test@example.com", team_ids=[])

        with patch("jwt.decode") as mock_jwt_decode:
            # Act
            process_sso_jwt_access_token(
                access_token_str=sample_jwt_token, sso_jwt_handler=None, result=result
            )

            # Assert nothing was processed
            mock_jwt_decode.assert_not_called()
            assert result.team_ids == []

    def test_process_sso_jwt_access_token_no_result(
        self, mock_jwt_handler, sample_jwt_token
    ):
        """Test that nothing happens when result is None"""
        from litellm.proxy.management_endpoints.ui_sso import (
            process_sso_jwt_access_token,
        )

        with patch("jwt.decode") as mock_jwt_decode:
            # Act
            process_sso_jwt_access_token(
                access_token_str=sample_jwt_token,
                sso_jwt_handler=mock_jwt_handler,
                result=None,
            )

            # Assert nothing was processed
            mock_jwt_decode.assert_not_called()
            mock_jwt_handler.get_team_ids_from_jwt.assert_not_called()

    def test_process_sso_jwt_access_token_jwt_decode_exception(
        self, mock_jwt_handler, sample_jwt_token
    ):
        """Test that JWT decode exceptions are not caught (should propagate up)"""
        from litellm.proxy.management_endpoints.ui_sso import (
            process_sso_jwt_access_token,
        )

        result = CustomOpenID(id="test_user", email="test@example.com", team_ids=[])

        with patch(
            "jwt.decode", side_effect=Exception("JWT decode error")
        ) as mock_jwt_decode:
            # Act & Assert
            with pytest.raises(Exception, match="JWT decode error"):
                process_sso_jwt_access_token(
                    access_token_str=sample_jwt_token,
                    sso_jwt_handler=mock_jwt_handler,
                    result=result,
                )

            # Verify JWT decode was attempted
            mock_jwt_decode.assert_called_once()
            # But team extraction should not have been called
            mock_jwt_handler.get_team_ids_from_jwt.assert_not_called()

    def test_process_sso_jwt_access_token_empty_team_ids_from_jwt(
        self, mock_jwt_handler, sample_jwt_token, sample_jwt_payload
    ):
        """Test processing when JWT handler returns empty team IDs"""
        from litellm.proxy.management_endpoints.ui_sso import (
            process_sso_jwt_access_token,
        )

        # Configure mock to return empty team IDs
        mock_jwt_handler.get_team_ids_from_jwt.return_value = []

        result = CustomOpenID(id="test_user", email="test@example.com", team_ids=[])

        with patch("jwt.decode", return_value=sample_jwt_payload) as mock_jwt_decode:
            # Act
            process_sso_jwt_access_token(
                access_token_str=sample_jwt_token,
                sso_jwt_handler=mock_jwt_handler,
                result=result,
            )

            # Assert
            mock_jwt_decode.assert_called_once()
            mock_jwt_handler.get_team_ids_from_jwt.assert_called_once_with(
                sample_jwt_payload
            )

            # Even empty team IDs should be set
            assert result.team_ids == []


@pytest.mark.asyncio
async def test_get_ui_settings_includes_api_doc_base_url():
    """Ensure the UI settings endpoint surfaces the optional API doc override."""
    from fastapi import Request

    from litellm.proxy.management_endpoints.ui_sso import get_ui_settings

    mock_request = Request(
        scope={
            "type": "http",
            "headers": [],
            "method": "GET",
            "scheme": "http",
            "server": ("testserver", 80),
            "path": "/sso/get/ui_settings",
            "query_string": b"",
        }
    )

    with patch.dict(
        os.environ,
        {
            "LITELLM_UI_API_DOC_BASE_URL": "https://custom.docs",
        },
    ):
        response = await get_ui_settings(mock_request)
        assert response["LITELLM_UI_API_DOC_BASE_URL"] == "https://custom.docs"


class TestGenericResponseConvertorNestedAttributes:
    """Test generic_response_convertor with nested attribute paths"""

    def test_generic_response_convertor_with_nested_attributes(self):
        """
        Test that generic_response_convertor handles nested attributes with dotted notation
        like "attributes.userId"
        """
        from litellm.proxy.management_endpoints.ui_sso import generic_response_convertor

        # Mock JWT handler
        mock_jwt_handler = MagicMock(spec=JWTHandler)
        mock_jwt_handler.get_team_ids_from_jwt.return_value = []

        # Payload with nested attributes structure
        nested_payload = {
            "sub": "user-sub-123",
            "service": "test-service",
            "auth_time": 1234567890,
            "attributes": {
                "given_name": "John",
                "oauthClientId": "client-123",
                "family_name": "Doe",
                "userId": "nested-user-456",
                "email": "john.doe@example.com",
            },
            "id": "top-level-id-789",
            "client_id": "client-abc",
        }

        # Test with nested user ID attribute
        with patch.dict(
            os.environ,
            {
                "GENERIC_USER_ID_ATTRIBUTE": "attributes.userId",
                "GENERIC_USER_EMAIL_ATTRIBUTE": "attributes.email",
                "GENERIC_USER_FIRST_NAME_ATTRIBUTE": "attributes.given_name",
                "GENERIC_USER_LAST_NAME_ATTRIBUTE": "attributes.family_name",
                "GENERIC_USER_DISPLAY_NAME_ATTRIBUTE": "sub",
            },
        ):
            # Act
            result = generic_response_convertor(
                response=nested_payload,
                jwt_handler=mock_jwt_handler,
                sso_jwt_handler=None,
            )

            # Assert
            assert isinstance(result, CustomOpenID)

            # Note: The current implementation uses response.get() which doesn't support
            # dotted notation for nested attributes. This test documents the current behavior.
            # If nested attribute support is needed, the implementation would need to be updated
            # to handle dotted paths like "attributes.userId"

            # Current behavior: returns None for nested paths
            print(f"User ID result: {result.id}")
            print(f"Email result: {result.email}")
            print(f"First name result: {result.first_name}")
            print(f"Last name result: {result.last_name}")
            print(f"Display name result: {result.display_name}")

            # Expected behavior with current implementation (no nested path support):
            assert result.id == "nested-user-456"
            assert (
                result.email == "john.doe@example.com"
            )  # Can't access "attributes.email" with .get()
            assert (
                result.first_name == "John"
            )  # Can't access "attributes.given_name" with .get()
            assert (
                result.last_name == "Doe"
            )  # Can't access "attributes.family_name" with .get()
            assert result.display_name == "user-sub-123"  # Top-level attribute works


class TestGenericResponseConvertorUserRole:
    """Test generic_response_convertor user role extraction from SSO token"""

    def test_generic_response_convertor_extracts_valid_user_role(self):
        """
        Test that generic_response_convertor extracts a valid LiteLLM user role
        from the SSO token using the GENERIC_USER_ROLE_ATTRIBUTE env var.
        """
        from litellm.proxy._types import LitellmUserRoles
        from litellm.proxy.management_endpoints.ui_sso import generic_response_convertor

        mock_jwt_handler = MagicMock(spec=JWTHandler)
        mock_jwt_handler.get_team_ids_from_jwt.return_value = []

        sso_response = {
            "preferred_username": "testuser",
            "email": "test@example.com",
            "sub": "Test User",
            "role": "proxy_admin",
        }

        with patch.dict(
            os.environ,
            {"GENERIC_USER_ROLE_ATTRIBUTE": "role"},
        ):
            result = generic_response_convertor(
                response=sso_response,
                jwt_handler=mock_jwt_handler,
                sso_jwt_handler=None,
            )

            assert isinstance(result, CustomOpenID)
            assert result.user_role == LitellmUserRoles.PROXY_ADMIN

    def test_generic_response_convertor_ignores_invalid_user_role(self):
        """
        Test that generic_response_convertor ignores invalid role values
        and sets user_role to None.
        """
        from litellm.proxy.management_endpoints.ui_sso import generic_response_convertor

        mock_jwt_handler = MagicMock(spec=JWTHandler)
        mock_jwt_handler.get_team_ids_from_jwt.return_value = []

        sso_response = {
            "preferred_username": "testuser",
            "email": "test@example.com",
            "role": "invalid_role_value",
        }

        with patch.dict(
            os.environ,
            {"GENERIC_USER_ROLE_ATTRIBUTE": "role"},
        ):
            result = generic_response_convertor(
                response=sso_response,
                jwt_handler=mock_jwt_handler,
                sso_jwt_handler=None,
            )

            assert isinstance(result, CustomOpenID)
            assert result.user_role is None


class TestGetGenericSSORedirectParams:
    """Test _get_generic_sso_redirect_params state parameter priority handling"""

    def test_state_priority_cli_state_provided(self):
        """
        Test that CLI state takes highest priority when provided
        """
        from litellm.proxy.management_endpoints.ui_sso import SSOAuthenticationHandler

        # Arrange
        cli_state = "litellm-session-token:sk-test123"
        
        with patch.dict(os.environ, {"GENERIC_CLIENT_STATE": "env_state_value"}):
            # Act
            redirect_params, code_verifier = (
                SSOAuthenticationHandler._get_generic_sso_redirect_params(
                    state=cli_state,
                    generic_authorization_endpoint="https://auth.example.com/authorize",
                )
            )

            # Assert
            assert redirect_params["state"] == cli_state
            assert code_verifier is None  # PKCE not enabled by default

    def test_state_priority_env_variable_when_no_cli_state(self):
        """
        Test that GENERIC_CLIENT_STATE environment variable is used when CLI state is not provided
        """
        from litellm.proxy.management_endpoints.ui_sso import SSOAuthenticationHandler

        # Arrange
        env_state = "custom_env_state_value"
        
        with patch.dict(os.environ, {"GENERIC_CLIENT_STATE": env_state}):
            # Act
            redirect_params, code_verifier = (
                SSOAuthenticationHandler._get_generic_sso_redirect_params(
                    state=None,
                    generic_authorization_endpoint="https://auth.example.com/authorize",
                )
            )

            # Assert
            assert redirect_params["state"] == env_state
            assert code_verifier is None

    def test_state_priority_generated_uuid_fallback(self):
        """
        Test that a UUID is generated when neither CLI state nor env variable is provided
        """
        from litellm.proxy.management_endpoints.ui_sso import SSOAuthenticationHandler

        # Arrange - no CLI state and no env variable
        with patch.dict(os.environ, {}, clear=False):
            # Remove GENERIC_CLIENT_STATE if it exists
            os.environ.pop("GENERIC_CLIENT_STATE", None)
            
            # Act
            redirect_params, code_verifier = (
                SSOAuthenticationHandler._get_generic_sso_redirect_params(
                    state=None,
                    generic_authorization_endpoint="https://auth.example.com/authorize",
                )
            )

            # Assert
            assert "state" in redirect_params
            assert redirect_params["state"] is not None
            assert len(redirect_params["state"]) == 32  # UUID hex is 32 chars
            assert code_verifier is None

    def test_state_with_pkce_enabled(self):
        """
        Test that PKCE parameters are generated when GENERIC_CLIENT_USE_PKCE is enabled
        """
        import base64
        import hashlib

        from litellm.proxy.management_endpoints.ui_sso import SSOAuthenticationHandler

        # Arrange
        test_state = "test_state_123"
        
        with patch.dict(os.environ, {"GENERIC_CLIENT_USE_PKCE": "true"}):
            # Act
            redirect_params, code_verifier = (
                SSOAuthenticationHandler._get_generic_sso_redirect_params(
                    state=test_state,
                    generic_authorization_endpoint="https://auth.example.com/authorize",
                )
            )

            # Assert state
            assert redirect_params["state"] == test_state
            
            # Assert PKCE parameters
            assert code_verifier is not None
            assert len(code_verifier) == 43  # Standard PKCE verifier length
            assert "code_challenge" in redirect_params
            assert "code_challenge_method" in redirect_params
            assert redirect_params["code_challenge_method"] == "S256"
            
            # Verify code_challenge is correctly derived from code_verifier
            expected_challenge_bytes = hashlib.sha256(
                code_verifier.encode("utf-8")
            ).digest()
            expected_challenge = (
                base64.urlsafe_b64encode(expected_challenge_bytes)
                .decode("utf-8")
                .rstrip("=")
            )
            assert redirect_params["code_challenge"] == expected_challenge

    def test_state_with_pkce_disabled(self):
        """
        Test that PKCE parameters are NOT generated when GENERIC_CLIENT_USE_PKCE is false
        """
        from litellm.proxy.management_endpoints.ui_sso import SSOAuthenticationHandler

        # Arrange
        test_state = "test_state_456"
        
        with patch.dict(os.environ, {"GENERIC_CLIENT_USE_PKCE": "false"}):
            # Act
            redirect_params, code_verifier = (
                SSOAuthenticationHandler._get_generic_sso_redirect_params(
                    state=test_state,
                    generic_authorization_endpoint="https://auth.example.com/authorize",
                )
            )

            # Assert
            assert redirect_params["state"] == test_state
            assert code_verifier is None
            assert "code_challenge" not in redirect_params
            assert "code_challenge_method" not in redirect_params

    def test_state_priority_cli_state_overrides_env_with_pkce(self):
        """
        Test that CLI state takes priority over env variable even when PKCE is enabled
        """
        from litellm.proxy.management_endpoints.ui_sso import SSOAuthenticationHandler

        # Arrange
        cli_state = "cli_state_priority"
        env_state = "env_state_should_not_be_used"
        
        with patch.dict(
            os.environ,
            {
                "GENERIC_CLIENT_STATE": env_state,
                "GENERIC_CLIENT_USE_PKCE": "true",
            },
        ):
            # Act
            redirect_params, code_verifier = (
                SSOAuthenticationHandler._get_generic_sso_redirect_params(
                    state=cli_state,
                    generic_authorization_endpoint="https://auth.example.com/authorize",
                )
            )

            # Assert
            assert redirect_params["state"] == cli_state  # CLI state takes priority
            assert redirect_params["state"] != env_state
            
            # PKCE should still be generated
            assert code_verifier is not None
            assert "code_challenge" in redirect_params
            assert "code_challenge_method" in redirect_params

    def test_empty_string_state_uses_env_variable(self):
        """
        Test that empty string state is treated as None and uses env variable
        """
        from litellm.proxy.management_endpoints.ui_sso import SSOAuthenticationHandler

        # Arrange
        env_state = "env_state_for_empty_cli"
        
        with patch.dict(os.environ, {"GENERIC_CLIENT_STATE": env_state}):
            # Act
            redirect_params, code_verifier = (
                SSOAuthenticationHandler._get_generic_sso_redirect_params(
                    state="",  # Empty string
                    generic_authorization_endpoint="https://auth.example.com/authorize",
                )
            )

            # Assert - empty string is falsy, so env variable should be used
            # Note: This tests current implementation behavior
            # If empty string should be treated differently, implementation needs update
            assert redirect_params["state"] == env_state

    def test_multiple_calls_generate_different_uuids(self):
        """
        Test that multiple calls without state generate different UUIDs
        """
        from litellm.proxy.management_endpoints.ui_sso import SSOAuthenticationHandler

        # Arrange - no state provided
        with patch.dict(os.environ, {}, clear=False):
            os.environ.pop("GENERIC_CLIENT_STATE", None)
            
            # Act
            params1, _ = SSOAuthenticationHandler._get_generic_sso_redirect_params(
                state=None,
                generic_authorization_endpoint="https://auth.example.com/authorize",
            )
            params2, _ = SSOAuthenticationHandler._get_generic_sso_redirect_params(
                state=None,
                generic_authorization_endpoint="https://auth.example.com/authorize",
            )

            # Assert
            assert params1["state"] != params2["state"]
            assert len(params1["state"]) == 32
            assert len(params2["state"]) == 32


class TestPKCEFunctionality:
    """Test PKCE (Proof Key for Code Exchange) functionality"""

    def test_generate_pkce_params(self):
        """
        Test that generate_pkce_params generates valid PKCE parameters
        """
        import base64
        import hashlib

        from litellm.proxy.management_endpoints.ui_sso import SSOAuthenticationHandler

        # Act
        code_verifier, code_challenge = SSOAuthenticationHandler.generate_pkce_params()

        # Assert
        assert len(code_verifier) == 43
        assert isinstance(code_verifier, str)

        # Verify code_challenge is correctly generated from code_verifier
        expected_challenge_bytes = hashlib.sha256(
            code_verifier.encode("utf-8")
        ).digest()
        expected_challenge = (
            base64.urlsafe_b64encode(expected_challenge_bytes)
            .decode("utf-8")
            .rstrip("=")
        )
        assert code_challenge == expected_challenge

        # Verify both are base64url encoded (no padding)
        assert "=" not in code_verifier
        assert "=" not in code_challenge

    @pytest.mark.asyncio
    async def test_prepare_token_exchange_parameters_with_pkce(self):
        """
        Test prepare_token_exchange_parameters retrieves PKCE code_verifier from cache
        """
        from litellm.proxy.management_endpoints.ui_sso import SSOAuthenticationHandler

        # Mock request with state parameter
        mock_request = MagicMock(spec=Request)
        test_state = "test_oauth_state_123"
        mock_request.query_params = {"state": test_state}

        # Mock cache
        mock_cache = MagicMock()
        test_code_verifier = "test_code_verifier_abc123xyz"
        mock_cache.get_cache.return_value = test_code_verifier

        with patch("litellm.proxy.proxy_server.user_api_key_cache", mock_cache):
            # Act
            token_params = SSOAuthenticationHandler.prepare_token_exchange_parameters(
                request=mock_request, generic_include_client_id=False
            )

            # Assert
            assert token_params["include_client_id"] is False
            assert token_params["code_verifier"] == test_code_verifier

            # Verify cache was accessed and deleted
            mock_cache.get_cache.assert_called_once_with(
                key=f"pkce_verifier:{test_state}"
            )
            mock_cache.delete_cache.assert_called_once_with(
                key=f"pkce_verifier:{test_state}"
            )

    @pytest.mark.asyncio
    async def test_get_generic_sso_redirect_response_with_pkce(self):
        """
        Test get_generic_sso_redirect_response with PKCE enabled stores verifier and adds challenge to URL
        """
        from litellm.proxy.management_endpoints.ui_sso import SSOAuthenticationHandler

        # Mock SSO provider
        mock_sso = MagicMock()
        mock_redirect_response = MagicMock()
        original_location = (
            "https://auth.example.com/authorize?state=test456&client_id=abc"
        )
        mock_redirect_response.headers = {"location": original_location}
        mock_sso.get_login_redirect = AsyncMock(return_value=mock_redirect_response)
        mock_sso.__enter__ = MagicMock(return_value=mock_sso)
        mock_sso.__exit__ = MagicMock(return_value=False)

        test_state = "test456"
        mock_cache = MagicMock()

        with patch.dict(os.environ, {"GENERIC_CLIENT_USE_PKCE": "true"}):
            with patch("litellm.proxy.proxy_server.user_api_key_cache", mock_cache):
                # Act
                result = await SSOAuthenticationHandler.get_generic_sso_redirect_response(
                    generic_sso=mock_sso,
                    state=test_state,
                    generic_authorization_endpoint="https://auth.example.com/authorize",
                )

                # Assert
                # Verify cache was called to store code_verifier
                mock_cache.set_cache.assert_called_once()
                cache_call = mock_cache.set_cache.call_args
                assert cache_call.kwargs["key"] == f"pkce_verifier:{test_state}"
                assert cache_call.kwargs["ttl"] == 600
                assert len(cache_call.kwargs["value"]) == 43

                # Verify PKCE parameters were added to the redirect URL
                assert result is not None
                updated_location = str(result.headers["location"])
                assert "code_challenge=" in updated_location
                assert "code_challenge_method=S256" in updated_location
                assert f"state={test_state}" in updated_location


# Tests for SSO user team assignment bug (Issue: SSO Users Not Added to Entra-Synced Teams on First Login)
class TestAddMissingTeamMember:
    """Tests for the add_missing_team_member function"""

    @pytest.mark.asyncio
    async def test_add_missing_team_member_with_new_user_response_teams_none(self):
        """
        Bug reproduction: When a NewUserResponse has teams=None (new SSO user),
        add_missing_team_member() should still add the user to the SSO teams.

        Currently FAILS: The function returns early when teams is None.
        """
        from litellm.proxy._types import NewUserResponse
        from litellm.proxy.management_endpoints.ui_sso import add_missing_team_member

        # Simulate a new SSO user - NewUserResponse has teams=None by default
        new_user = NewUserResponse(
            user_id="new-sso-user-123",
            key="sk-xxxxx",
            teams=None,  # This is the default for NewUserResponse
        )

        sso_teams = ["team-from-entra-1", "team-from-entra-2"]

        with patch(
            "litellm.proxy.management_endpoints.ui_sso.create_team_member_add_task"
        ) as mock_add_task:
            mock_add_task.return_value = AsyncMock()

            await add_missing_team_member(user_info=new_user, sso_teams=sso_teams)

            # Bug: This assertion currently FAILS - no teams are added
            # because function returns early when teams is None
            assert (
                mock_add_task.call_count == 2
            ), f"Expected 2 calls to add user to teams, but got {mock_add_task.call_count}"
            called_team_ids = [call.args[0] for call in mock_add_task.call_args_list]
            assert set(called_team_ids) == {
                "team-from-entra-1",
                "team-from-entra-2",
            }

    @pytest.mark.asyncio
    async def test_add_missing_team_member_with_litellm_user_table_empty_teams(self):
        """
        Control test: When a LiteLLM_UserTable has teams=[] (existing user, no teams),
        add_missing_team_member() should add the user to SSO teams.

        This test PASSES because LiteLLM_UserTable defaults teams to [] not None.
        """
        from litellm.proxy._types import LiteLLM_UserTable
        from litellm.proxy.management_endpoints.ui_sso import add_missing_team_member

        # Existing user has teams=[] by default (not None)
        existing_user = LiteLLM_UserTable(
            user_id="existing-user-456",
            teams=[],  # Empty list, not None
        )

        sso_teams = ["team-from-entra-1", "team-from-entra-2"]

        with patch(
            "litellm.proxy.management_endpoints.ui_sso.create_team_member_add_task"
        ) as mock_add_task:
            mock_add_task.return_value = AsyncMock()

            await add_missing_team_member(user_info=existing_user, sso_teams=sso_teams)

            # This PASSES - teams are added because teams=[] not None
            assert mock_add_task.call_count == 2

    @pytest.mark.asyncio
    async def test_add_user_to_teams_from_sso_response_new_user(self):
        """
        Integration test: Simulates the SSO response handler with a new user
        that has teams=None from NewUserResponse.
        """
        from litellm.proxy._types import NewUserResponse
        from litellm.proxy.management_endpoints.types import CustomOpenID
        from litellm.proxy.management_endpoints.ui_sso import (
            SSOAuthenticationHandler,
        )

        # SSO response with team_ids from Entra ID
        sso_result = CustomOpenID(
            id="new-sso-user-id",
            email="newuser@example.com",
            team_ids=["entra-group-1", "entra-group-2"],
        )

        # New user response (simulates what new_user() returns)
        new_user_info = NewUserResponse(
            user_id="new-sso-user-id",
            key="sk-xxxxx",
            teams=None,  # Bug: NewUserResponse defaults to None
        )

        with patch(
            "litellm.proxy.management_endpoints.ui_sso.add_missing_team_member"
        ) as mock_add_member:
            await SSOAuthenticationHandler.add_user_to_teams_from_sso_response(
                result=sso_result,
                user_info=new_user_info,
            )

            # Verify add_missing_team_member was called with correct args
            mock_add_member.assert_called_once_with(
                user_info=new_user_info, sso_teams=["entra-group-1", "entra-group-2"]
            )

    @pytest.mark.asyncio
    async def test_sso_first_login_full_flow_adds_user_to_teams(self):
        """
        End-to-end test: Simulates complete first-time SSO login with Entra groups.
        Verifies teams are created AND user is added as a member.
        """
        from litellm.proxy._types import NewUserResponse
        from litellm.proxy.management_endpoints.ui_sso import add_missing_team_member

        team_member_calls = []

        async def track_team_member_add(team_id, user_info):
            team_member_calls.append(
                {"team_id": team_id, "user_id": user_info.user_id}
            )

        # New SSO user with Entra groups
        new_user = NewUserResponse(
            user_id="first-time-sso-user",
            key="sk-xxxxx",
            teams=None,  # The problematic default
        )

        sso_teams = ["entra-team-alpha", "entra-team-beta"]

        with patch(
            "litellm.proxy.management_endpoints.ui_sso.create_team_member_add_task",
            side_effect=track_team_member_add,
        ):
            await add_missing_team_member(user_info=new_user, sso_teams=sso_teams)

        # Bug: With current code, team_member_calls will be empty
        # After fix: Should have 2 entries
        assert (
            len(team_member_calls) == 2
        ), f"Expected 2 teams to be added, but got {len(team_member_calls)}"
        assert {c["team_id"] for c in team_member_calls} == {
            "entra-team-alpha",
            "entra-team-beta",
        }
        assert all(c["user_id"] == "first-time-sso-user" for c in team_member_calls)

    @pytest.mark.asyncio
    @pytest.mark.parametrize(
        "user_info_factory,teams_value,expected_teams_added",
        [
            # Bug case: NewUserResponse with teams=None
            pytest.param(
                lambda uid: NewUserResponse(user_id=uid, key="sk-xxx", teams=None),
                None,
                ["team-1", "team-2"],  # Should still add teams
                id="new_user_teams_none",
            ),
            # Working case: LiteLLM_UserTable with teams=[]
            pytest.param(
                lambda uid: LiteLLM_UserTable(user_id=uid, teams=[]),
                [],
                ["team-1", "team-2"],
                id="existing_user_empty_teams",
            ),
            # Existing user with some teams already
            pytest.param(
                lambda uid: LiteLLM_UserTable(user_id=uid, teams=["team-1"]),
                ["team-1"],
                ["team-2"],  # Only missing team should be added
                id="existing_user_partial_teams",
            ),
        ],
    )
    async def test_add_missing_team_member_handles_all_user_types(
        self, user_info_factory, teams_value, expected_teams_added
    ):
        """
        Parametrized test ensuring add_missing_team_member works for all user types.
        """
        from litellm.proxy._types import LiteLLM_UserTable
        from litellm.proxy.management_endpoints.ui_sso import add_missing_team_member

        user_info = user_info_factory("test-user-id")
        sso_teams = ["team-1", "team-2"]

        added_teams = []

        async def mock_create_task(team_id, user):
            added_teams.append(team_id)

        with patch(
            "litellm.proxy.management_endpoints.ui_sso.create_team_member_add_task",
            side_effect=mock_create_task,
        ):
            await add_missing_team_member(user_info=user_info, sso_teams=sso_teams)

        assert set(added_teams) == set(
            expected_teams_added
        ), f"Expected teams {expected_teams_added}, but got {added_teams}"


<<<<<<< HEAD
@pytest.mark.asyncio
async def test_role_mappings_override_default_internal_user_params():
    """
    Test that when role_mappings is configured in SSO settings,
    the SSO-extracted role overrides default_internal_user_params role.
    """
    from litellm.proxy._types import NewUserResponse, SSOUserDefinedValues
    from litellm.proxy.management_endpoints.ui_sso import insert_sso_user

    # Save original default_internal_user_params
    original_default_params = getattr(litellm, "default_internal_user_params", None)

    try:
        # Set default_internal_user_params with a role that should be overridden
        litellm.default_internal_user_params = {
            "user_role": "internal_user",
            "max_budget": 100,
            "budget_duration": "30d",
            "models": ["gpt-3.5-turbo"],
        }

        # Mock SSO result
        mock_result_openid = CustomOpenID(
            id="test-user-123",
            email="test@example.com",
            display_name="Test User",
            provider="microsoft",
            team_ids=[],
        )

        # User defined values with SSO-extracted role (from role_mappings)
        user_defined_values: SSOUserDefinedValues = {
            "user_id": "test-user-123",
            "user_email": "test@example.com",
            "user_role": "proxy_admin",  # Role from SSO role_mappings
            "max_budget": None,
            "budget_duration": None,
            "models": [],
        }

        # Mock Prisma client with SSO config that has role_mappings configured
        mock_prisma = MagicMock()
        mock_sso_config = MagicMock()
        mock_sso_config.sso_settings = {
            "role_mappings": {
                "Admin": "proxy_admin",
                "User": "internal_user",
            }
        }
        mock_prisma.db.litellm_ssoconfig.find_unique = AsyncMock(
            return_value=mock_sso_config
        )

        # Mock new_user function
        mock_new_user_response = NewUserResponse(
            user_id="test-user-123",
            key="sk-xxxxx",
            teams=None,
        )

        with patch(
            "litellm.proxy.utils.get_prisma_client_or_throw",
            return_value=mock_prisma,
        ), patch(
            "litellm.proxy.management_endpoints.ui_sso.new_user",
            return_value=mock_new_user_response,
        ) as mock_new_user:
            # Act
            result = await insert_sso_user(
                result_openid=mock_result_openid,
                user_defined_values=user_defined_values,
            )

            # Assert - verify new_user was called with preserved SSO role
            mock_new_user.assert_called_once()
            call_args = mock_new_user.call_args
            new_user_request = call_args.kwargs["data"]

            # The role from SSO should be preserved, not overridden by default_internal_user_params
            assert (
                new_user_request.user_role == "proxy_admin"
            ), "SSO-extracted role should override default_internal_user_params role"

            # Other default params should still be applied
            assert (
                new_user_request.max_budget == 100
            ), "max_budget from default_internal_user_params should be applied"
            assert (
                new_user_request.budget_duration == "30d"
            ), "budget_duration from default_internal_user_params should be applied"
            
            # Note: models are applied via _update_internal_new_user_params inside new_user,
            # not in insert_sso_user, so we verify user_defined_values was updated correctly
            # by checking that the function completed successfully and other defaults were applied
            # The models will be applied when new_user processes the request

    finally:
        # Restore original default_internal_user_params
        if original_default_params is not None:
            litellm.default_internal_user_params = original_default_params
        else:
            if hasattr(litellm, "default_internal_user_params"):
                delattr(litellm, "default_internal_user_params")
=======
class TestSSOReadinessEndpoint:
    """Test the /sso/readiness endpoint"""

    @pytest.mark.asyncio
    async def test_sso_readiness_no_sso_configured(self):
        """Test that readiness returns healthy when no SSO is configured"""
        from fastapi.testclient import TestClient
        from litellm.proxy._types import LitellmUserRoles, UserAPIKeyAuth
        from litellm.proxy.auth.user_api_key_auth import user_api_key_auth
        from litellm.proxy.proxy_server import app

        mock_user_auth = UserAPIKeyAuth(
            user_id="test-user-123",
            user_role=LitellmUserRoles.PROXY_ADMIN,
        )
        app.dependency_overrides[user_api_key_auth] = lambda: mock_user_auth

        try:
            client = TestClient(app)

            with patch.dict(os.environ, {}, clear=True):
                response = client.get("/sso/readiness")

                assert response.status_code == 200
                data = response.json()
                assert data["status"] == "healthy"
                assert data["sso_configured"] is False
                assert data["message"] == "No SSO provider configured"
        finally:
            app.dependency_overrides.clear()

    @pytest.mark.asyncio
    async def test_sso_readiness_google_fully_configured(self):
        """Test that readiness returns healthy when Google SSO is fully configured"""
        from fastapi.testclient import TestClient
        from litellm.proxy._types import LitellmUserRoles, UserAPIKeyAuth
        from litellm.proxy.auth.user_api_key_auth import user_api_key_auth
        from litellm.proxy.proxy_server import app

        mock_user_auth = UserAPIKeyAuth(
            user_id="test-user-123",
            user_role=LitellmUserRoles.PROXY_ADMIN,
        )
        app.dependency_overrides[user_api_key_auth] = lambda: mock_user_auth

        try:
            client = TestClient(app)

            with patch.dict(
                os.environ,
                {
                    "GOOGLE_CLIENT_ID": "test-google-client-id",
                    "GOOGLE_CLIENT_SECRET": "test-google-secret",
                },
                clear=True,
            ):
                response = client.get("/sso/readiness")

                assert response.status_code == 200
                data = response.json()
                assert data["status"] == "healthy"
                assert data["sso_configured"] is True
                assert data["provider"] == "google"
                assert "Google SSO is properly configured" in data["message"]
        finally:
            app.dependency_overrides.clear()

    @pytest.mark.asyncio
    async def test_sso_readiness_google_missing_secret(self):
        """Test that readiness returns unhealthy when Google SSO is missing GOOGLE_CLIENT_SECRET"""
        from fastapi.testclient import TestClient
        from litellm.proxy._types import LitellmUserRoles, UserAPIKeyAuth
        from litellm.proxy.auth.user_api_key_auth import user_api_key_auth
        from litellm.proxy.proxy_server import app

        mock_user_auth = UserAPIKeyAuth(
            user_id="test-user-123",
            user_role=LitellmUserRoles.PROXY_ADMIN,
        )
        app.dependency_overrides[user_api_key_auth] = lambda: mock_user_auth

        try:
            client = TestClient(app)

            with patch.dict(
                os.environ,
                {"GOOGLE_CLIENT_ID": "test-google-client-id"},
                clear=True,
            ):
                response = client.get("/sso/readiness")

                assert response.status_code == 503
                data = response.json()["detail"]
                assert data["status"] == "unhealthy"
                assert data["sso_configured"] is True
                assert data["provider"] == "google"
                assert "GOOGLE_CLIENT_SECRET" in data["missing_environment_variables"]
                assert "Google SSO is configured but missing required environment variables" in data["message"]
        finally:
            app.dependency_overrides.clear()

    @pytest.mark.asyncio
    @pytest.mark.parametrize(
        "env_vars,expected_status,expected_provider,expected_missing_vars",
        [
            (
                {
                    "MICROSOFT_CLIENT_ID": "test-microsoft-client-id",
                    "MICROSOFT_CLIENT_SECRET": "test-microsoft-secret",
                    "MICROSOFT_TENANT": "test-tenant",
                },
                200,
                "microsoft",
                [],
            ),
            (
                {"MICROSOFT_CLIENT_ID": "test-microsoft-client-id"},
                503,
                "microsoft",
                ["MICROSOFT_CLIENT_SECRET", "MICROSOFT_TENANT"],
            ),
        ],
    )
    async def test_sso_readiness_microsoft_configurations(
        self, env_vars, expected_status, expected_provider, expected_missing_vars
    ):
        """Test Microsoft SSO readiness with both fully configured and missing variables"""
        from fastapi.testclient import TestClient
        from litellm.proxy._types import LitellmUserRoles, UserAPIKeyAuth
        from litellm.proxy.auth.user_api_key_auth import user_api_key_auth
        from litellm.proxy.proxy_server import app

        mock_user_auth = UserAPIKeyAuth(
            user_id="test-user-123",
            user_role=LitellmUserRoles.PROXY_ADMIN,
        )
        app.dependency_overrides[user_api_key_auth] = lambda: mock_user_auth

        try:
            client = TestClient(app)

            with patch.dict(os.environ, env_vars, clear=True):
                response = client.get("/sso/readiness")

                assert response.status_code == expected_status
                
                if expected_status == 200:
                    data = response.json()
                    assert data["sso_configured"] is True
                    assert data["provider"] == expected_provider
                    assert data["status"] == "healthy"
                    assert "Microsoft SSO is properly configured" in data["message"]
                else:
                    data = response.json()["detail"]
                    assert data["sso_configured"] is True
                    assert data["provider"] == expected_provider
                    assert data["status"] == "unhealthy"
                    assert set(data["missing_environment_variables"]) == set(
                        expected_missing_vars
                    )
        finally:
            app.dependency_overrides.clear()

    @pytest.mark.asyncio
    @pytest.mark.parametrize(
        "env_vars,expected_status,expected_provider,expected_missing_vars",
        [
            (
                {
                    "GENERIC_CLIENT_ID": "test-generic-client-id",
                    "GENERIC_CLIENT_SECRET": "test-generic-secret",
                    "GENERIC_AUTHORIZATION_ENDPOINT": "https://auth.example.com/authorize",
                    "GENERIC_TOKEN_ENDPOINT": "https://auth.example.com/token",
                    "GENERIC_USERINFO_ENDPOINT": "https://auth.example.com/userinfo",
                },
                200,
                "generic",
                [],
            ),
            (
                {"GENERIC_CLIENT_ID": "test-generic-client-id"},
                503,
                "generic",
                [
                    "GENERIC_CLIENT_SECRET",
                    "GENERIC_AUTHORIZATION_ENDPOINT",
                    "GENERIC_TOKEN_ENDPOINT",
                    "GENERIC_USERINFO_ENDPOINT",
                ],
            ),
        ],
    )
    async def test_sso_readiness_generic_configurations(
        self, env_vars, expected_status, expected_provider, expected_missing_vars
    ):
        """Test Generic SSO readiness with both fully configured and missing variables"""
        from fastapi.testclient import TestClient
        from litellm.proxy._types import LitellmUserRoles, UserAPIKeyAuth
        from litellm.proxy.auth.user_api_key_auth import user_api_key_auth
        from litellm.proxy.proxy_server import app

        mock_user_auth = UserAPIKeyAuth(
            user_id="test-user-123",
            user_role=LitellmUserRoles.PROXY_ADMIN,
        )
        app.dependency_overrides[user_api_key_auth] = lambda: mock_user_auth

        try:
            client = TestClient(app)

            with patch.dict(os.environ, env_vars, clear=True):
                response = client.get("/sso/readiness")

                assert response.status_code == expected_status
                
                if expected_status == 200:
                    data = response.json()
                    assert data["sso_configured"] is True
                    assert data["provider"] == expected_provider
                    assert data["status"] == "healthy"
                    assert "Generic SSO is properly configured" in data["message"]
                else:
                    data = response.json()["detail"]
                    assert data["sso_configured"] is True
                    assert data["provider"] == expected_provider
                    assert data["status"] == "unhealthy"
                    assert set(data["missing_environment_variables"]) == set(
                        expected_missing_vars
                    )
        finally:
            app.dependency_overrides.clear()
>>>>>>> 3761f38e
<|MERGE_RESOLUTION|>--- conflicted
+++ resolved
@@ -3045,7 +3045,6 @@
         ), f"Expected teams {expected_teams_added}, but got {added_teams}"
 
 
-<<<<<<< HEAD
 @pytest.mark.asyncio
 async def test_role_mappings_override_default_internal_user_params():
     """
@@ -3149,7 +3148,8 @@
         else:
             if hasattr(litellm, "default_internal_user_params"):
                 delattr(litellm, "default_internal_user_params")
-=======
+
+
 class TestSSOReadinessEndpoint:
     """Test the /sso/readiness endpoint"""
 
@@ -3380,5 +3380,4 @@
                         expected_missing_vars
                     )
         finally:
-            app.dependency_overrides.clear()
->>>>>>> 3761f38e
+            app.dependency_overrides.clear()