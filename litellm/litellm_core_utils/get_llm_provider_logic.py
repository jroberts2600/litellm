from typing import Optional, Tuple

import httpx

import litellm
from litellm.constants import REPLICATE_MODEL_NAME_WITH_ID_LENGTH
from litellm.secret_managers.main import get_secret, get_secret_str

from ..types.router import LiteLLM_Params


def _is_non_openai_azure_model(model: str) -> bool:
    try:
        model_name = model.split("/", 1)[1]
        if (
            model_name in litellm.cohere_chat_models
            or f"mistral/{model_name}" in litellm.mistral_chat_models
        ):
            return True
    except Exception:
        return False
    return False


def handle_cohere_chat_model_custom_llm_provider(
    model: str, custom_llm_provider: Optional[str] = None
) -> Tuple[str, Optional[str]]:
    """
    if user sets model = "cohere/command-r" -> use custom_llm_provider = "cohere_chat"

    Args:
        model:
        custom_llm_provider:

    Returns:
        model, custom_llm_provider
    """

    if custom_llm_provider:
        if custom_llm_provider == "cohere" and model in litellm.cohere_chat_models:
            return model, "cohere_chat"

    if "/" in model:
        _custom_llm_provider, _model = model.split("/", 1)
        if (
            _custom_llm_provider
            and _custom_llm_provider == "cohere"
            and _model in litellm.cohere_chat_models
        ):
            return _model, "cohere_chat"

    return model, custom_llm_provider


def handle_anthropic_text_model_custom_llm_provider(
    model: str, custom_llm_provider: Optional[str] = None
) -> Tuple[str, Optional[str]]:
    """
    if user sets model = "anthropic/claude-2" -> use custom_llm_provider = "anthropic_text"

    Args:
        model:
        custom_llm_provider:

    Returns:
        model, custom_llm_provider
    """

    if custom_llm_provider:
        if (
            custom_llm_provider == "anthropic"
            and litellm.AnthropicTextConfig._is_anthropic_text_model(model)
        ):
            return model, "anthropic_text"

    if "/" in model:
        _custom_llm_provider, _model = model.split("/", 1)
        if (
            _custom_llm_provider
            and _custom_llm_provider == "anthropic"
            and litellm.AnthropicTextConfig._is_anthropic_text_model(_model)
        ):
            return _model, "anthropic_text"

    return model, custom_llm_provider


def get_llm_provider(  # noqa: PLR0915
    model: str,
    custom_llm_provider: Optional[str] = None,
    api_base: Optional[str] = None,
    api_key: Optional[str] = None,
    litellm_params: Optional[LiteLLM_Params] = None,
) -> Tuple[str, str, Optional[str], Optional[str]]:
    """
    Returns the provider for a given model name - e.g. 'azure/chatgpt-v-2' -> 'azure'

    For router -> Can also give the whole litellm param dict -> this function will extract the relevant details

    Raises Error - if unable to map model to a provider

    Return model, custom_llm_provider, dynamic_api_key, api_base
    """
    try:
        if litellm.LiteLLMProxyChatConfig._should_use_litellm_proxy_by_default(
            litellm_params=litellm_params
        ):
            return litellm.LiteLLMProxyChatConfig.litellm_proxy_get_custom_llm_provider_info(
                model=model, api_base=api_base, api_key=api_key
            )

        ## IF LITELLM PARAMS GIVEN ##
        if litellm_params:
            assert (
                custom_llm_provider is None and api_base is None and api_key is None
            ), "Either pass in litellm_params or the custom_llm_provider/api_base/api_key. Otherwise, these values will be overriden."
            custom_llm_provider = litellm_params.custom_llm_provider
            api_base = litellm_params.api_base
            api_key = litellm_params.api_key

        dynamic_api_key = None
        # check if llm provider provided
        # AZURE AI-Studio Logic - Azure AI Studio supports AZURE/Cohere
        # If User passes azure/command-r-plus -> we should send it to cohere_chat/command-r-plus
        if model.split("/", 1)[0] == "azure":
            if _is_non_openai_azure_model(model):
                custom_llm_provider = "openai"
                return model, custom_llm_provider, dynamic_api_key, api_base

        ### Handle cases when custom_llm_provider is set to cohere/command-r-plus but it should use cohere_chat route
        model, custom_llm_provider = handle_cohere_chat_model_custom_llm_provider(
            model, custom_llm_provider
        )

        model, custom_llm_provider = handle_anthropic_text_model_custom_llm_provider(
            model, custom_llm_provider
        )

        if custom_llm_provider and (
            model.split("/")[0] != custom_llm_provider
        ):  # handle scenario where model="azure/*" and custom_llm_provider="azure"
            model = custom_llm_provider + "/" + model

        if api_key and api_key.startswith("os.environ/"):
            dynamic_api_key = get_secret_str(api_key)
        # check if llm provider part of model name

        if (
            model.split("/", 1)[0] in litellm.provider_list
            and model.split("/", 1)[0] not in litellm.model_list_set
            and len(model.split("/"))
            > 1  # handle edge case where user passes in `litellm --model mistral` https://github.com/BerriAI/litellm/issues/1351
        ):
            return _get_openai_compatible_provider_info(
                model=model,
                api_base=api_base,
                api_key=api_key,
                dynamic_api_key=dynamic_api_key,
            )
        elif model.split("/", 1)[0] in litellm.provider_list:
            custom_llm_provider = model.split("/", 1)[0]
            model = model.split("/", 1)[1]
            if api_base is not None and not isinstance(api_base, str):
                raise Exception(
                    "api base needs to be a string. api_base={}".format(api_base)
                )
            if dynamic_api_key is not None and not isinstance(dynamic_api_key, str):
                raise Exception(
                    "dynamic_api_key needs to be a string. dynamic_api_key={}".format(
                        dynamic_api_key
                    )
                )
            return model, custom_llm_provider, dynamic_api_key, api_base
        # check if api base is a known openai compatible endpoint
        if api_base:
            for endpoint in litellm.openai_compatible_endpoints:
                if endpoint in api_base:
                    if endpoint == "api.perplexity.ai":
                        custom_llm_provider = "perplexity"
                        dynamic_api_key = get_secret_str("PERPLEXITYAI_API_KEY")
                    elif endpoint == "api.endpoints.anyscale.com/v1":
                        custom_llm_provider = "anyscale"
                        dynamic_api_key = get_secret_str("ANYSCALE_API_KEY")
                    elif endpoint == "api.deepinfra.com/v1/openai":
                        custom_llm_provider = "deepinfra"
                        dynamic_api_key = get_secret_str("DEEPINFRA_API_KEY")
                    elif endpoint == "api.mistral.ai/v1":
                        custom_llm_provider = "mistral"
                        dynamic_api_key = get_secret_str("MISTRAL_API_KEY")
                    elif endpoint == "api.groq.com/openai/v1":
                        custom_llm_provider = "groq"
                        dynamic_api_key = get_secret_str("GROQ_API_KEY")
                    elif endpoint == "https://integrate.api.nvidia.com/v1":
                        custom_llm_provider = "nvidia_nim"
                        dynamic_api_key = get_secret_str("NVIDIA_NIM_API_KEY")
                    elif endpoint == "https://api.cerebras.ai/v1":
                        custom_llm_provider = "cerebras"
                        dynamic_api_key = get_secret_str("CEREBRAS_API_KEY")
                    elif endpoint == "https://inference.baseten.co/v1":
                        custom_llm_provider = "baseten"
                        dynamic_api_key = get_secret_str("BASETEN_API_KEY")
                    elif endpoint == "https://api.sambanova.ai/v1":
                        custom_llm_provider = "sambanova"
                        dynamic_api_key = get_secret_str("SAMBANOVA_API_KEY")
                    elif endpoint == "https://api.ai21.com/studio/v1":
                        custom_llm_provider = "ai21_chat"
                        dynamic_api_key = get_secret_str("AI21_API_KEY")
                    elif endpoint == "https://codestral.mistral.ai/v1":
                        custom_llm_provider = "codestral"
                        dynamic_api_key = get_secret_str("CODESTRAL_API_KEY")
                    elif endpoint == "https://codestral.mistral.ai/v1":
                        custom_llm_provider = "text-completion-codestral"
                        dynamic_api_key = get_secret_str("CODESTRAL_API_KEY")
                    elif endpoint == "app.empower.dev/api/v1":
                        custom_llm_provider = "empower"
                        dynamic_api_key = get_secret_str("EMPOWER_API_KEY")
                    elif endpoint == "api.deepseek.com/v1":
                        custom_llm_provider = "deepseek"
                        dynamic_api_key = get_secret_str("DEEPSEEK_API_KEY")
                    elif endpoint == "https://api.friendli.ai/serverless/v1":
                        custom_llm_provider = "friendliai"
                        dynamic_api_key = get_secret_str(
                            "FRIENDLIAI_API_KEY"
                        ) or get_secret("FRIENDLI_TOKEN")
                    elif endpoint == "api.galadriel.com/v1":
                        custom_llm_provider = "galadriel"
                        dynamic_api_key = get_secret_str("GALADRIEL_API_KEY")
                    elif endpoint == "https://api.llama.com/compat/v1":
                        custom_llm_provider = "meta_llama"
                        dynamic_api_key = api_key or get_secret_str("LLAMA_API_KEY")
                    elif endpoint == "https://api.featherless.ai/v1":
                        custom_llm_provider = "featherless_ai"
                        dynamic_api_key = get_secret_str("FEATHERLESS_AI_API_KEY")
                    elif endpoint == litellm.NscaleConfig.API_BASE_URL:
                        custom_llm_provider = "nscale"
                        dynamic_api_key = litellm.NscaleConfig.get_api_key()
                    elif endpoint == "dashscope-intl.aliyuncs.com/compatible-mode/v1":
                        custom_llm_provider = "dashscope"
                        dynamic_api_key = get_secret_str("DASHSCOPE_API_KEY")
                    elif endpoint == "api.moonshot.ai/v1":
                        custom_llm_provider = "moonshot"
                        dynamic_api_key = get_secret_str("MOONSHOT_API_KEY")
                    elif endpoint == "https://api.v0.dev/v1":
                        custom_llm_provider = "v0"
                        dynamic_api_key = get_secret_str("V0_API_KEY")
                    elif endpoint == "https://api.lambda.ai/v1":
                        custom_llm_provider = "lambda_ai"
                        dynamic_api_key = get_secret_str("LAMBDA_API_KEY")
                    elif endpoint == "https://api.hyperbolic.xyz/v1":
                        custom_llm_provider = "hyperbolic"
                        dynamic_api_key = get_secret_str("HYPERBOLIC_API_KEY")
                    elif endpoint == "https://ai-gateway.vercel.sh/v1":
                        custom_llm_provider = "vercel_ai_gateway"
                        dynamic_api_key = get_secret_str("VERCEL_AI_GATEWAY_API_KEY")

                    if api_base is not None and not isinstance(api_base, str):
                        raise Exception(
                            "api base needs to be a string. api_base={}".format(
                                api_base
                            )
                        )
                    if dynamic_api_key is not None and not isinstance(
                        dynamic_api_key, str
                    ):
                        raise Exception(
                            "dynamic_api_key needs to be a string. dynamic_api_key={}".format(
                                dynamic_api_key
                            )
                        )
                    return model, custom_llm_provider, dynamic_api_key, api_base  # type: ignore

        # check if model in known model provider list  -> for huggingface models, raise exception as they don't have a fixed provider (can be togetherai, anyscale, baseten, runpod, et.)
        ## openai - chatcompletion + text completion
        if (
            model in litellm.open_ai_chat_completion_models
            or "ft:gpt-3.5-turbo" in model
            or "ft:gpt-4" in model  # catches ft:gpt-4-0613, ft:gpt-4o
            or model in litellm.openai_image_generation_models
        ):
            custom_llm_provider = "openai"
        elif model in litellm.open_ai_text_completion_models:
            custom_llm_provider = "text-completion-openai"
        ## anthropic
        elif model in litellm.anthropic_models:
            if litellm.AnthropicTextConfig._is_anthropic_text_model(model):
                custom_llm_provider = "anthropic_text"
            else:
                custom_llm_provider = "anthropic"
        ## cohere
        elif model in litellm.cohere_models or model in litellm.cohere_embedding_models:
            custom_llm_provider = "cohere"
        ## cohere chat models
        elif model in litellm.cohere_chat_models:
            custom_llm_provider = "cohere_chat"
        ## replicate
        elif model in litellm.replicate_models or (
            ":" in model and len(model) > REPLICATE_MODEL_NAME_WITH_ID_LENGTH
        ):
            model_parts = model.split(":")
            if (
                len(model_parts) > 1
                and len(model_parts[1]) == REPLICATE_MODEL_NAME_WITH_ID_LENGTH
            ):  ## checks if model name has a 64 digit code - e.g. "meta/llama-2-70b-chat:02e509c789964a7ea8736978a43525956ef40397be9033abf9fd2badfe68c9e3"
                custom_llm_provider = "replicate"
            elif model in litellm.replicate_models:
                custom_llm_provider = "replicate"
        ## openrouter
        elif model in litellm.openrouter_models:
            custom_llm_provider = "openrouter"
        ## maritalk
        elif model in litellm.maritalk_models:
            custom_llm_provider = "maritalk"
        ## vertex - text + chat + language (gemini) models
        elif (
            model in litellm.vertex_chat_models
            or model in litellm.vertex_code_chat_models
            or model in litellm.vertex_text_models
            or model in litellm.vertex_code_text_models
            or model in litellm.vertex_language_models
            or model in litellm.vertex_embedding_models
            or model in litellm.vertex_vision_models
            or model in litellm.vertex_ai_image_models
        ):
            custom_llm_provider = "vertex_ai"
        ## ai21
        elif model in litellm.ai21_chat_models or model in litellm.ai21_models:
            custom_llm_provider = "ai21_chat"
            api_base = (
                api_base
                or get_secret("AI21_API_BASE")
                or "https://api.ai21.com/studio/v1"
            )  # type: ignore
            dynamic_api_key = api_key or get_secret("AI21_API_KEY")
        ## aleph_alpha
        elif model in litellm.aleph_alpha_models:
            custom_llm_provider = "aleph_alpha"
        ## baseten
        elif model in litellm.baseten_models:
            custom_llm_provider = "baseten"
        ## nlp_cloud
        elif model in litellm.nlp_cloud_models:
            custom_llm_provider = "nlp_cloud"
        ## petals
        elif model in litellm.petals_models:
            custom_llm_provider = "petals"
        ## bedrock
        elif (
            model in litellm.bedrock_models
            or model in litellm.bedrock_embedding_models
            or model in litellm.bedrock_converse_models
        ):
            custom_llm_provider = "bedrock"
        elif model in litellm.watsonx_models:
            custom_llm_provider = "watsonx"
        # openai embeddings
        elif model in litellm.open_ai_embedding_models:
            custom_llm_provider = "openai"
        elif model in litellm.empower_models:
            custom_llm_provider = "empower"
        elif model in litellm.gradient_ai_models:
            custom_llm_provider = "gradient_ai"
        elif model == "*":
            custom_llm_provider = "openai"
        # bytez models
        elif model.startswith("bytez/"):
            custom_llm_provider = "bytez"
        # cometapi models
        elif model.startswith("cometapi/"):
            custom_llm_provider = "cometapi"
        elif model.startswith("oci/"):
            custom_llm_provider = "oci"
        if not custom_llm_provider:
            if litellm.suppress_debug_info is False:
                print()  # noqa
                print(  # noqa
                    "\033[1;31mProvider List: https://docs.litellm.ai/docs/providers\033[0m"  # noqa
                )  # noqa
                print()  # noqa
            error_str = f"LLM Provider NOT provided. Pass in the LLM provider you are trying to call. You passed model={model}\n Pass model as E.g. For 'Huggingface' inference endpoints pass in `completion(model='huggingface/starcoder',..)` Learn more: https://docs.litellm.ai/docs/providers"
            # maps to openai.NotFoundError, this is raised when openai does not recognize the llm
            raise litellm.exceptions.BadRequestError(  # type: ignore
                message=error_str,
                model=model,
                response=httpx.Response(
                    status_code=400,
                    content=error_str,
                    request=httpx.Request(method="completion", url="https://github.com/BerriAI/litellm"),  # type: ignore
                ),
                llm_provider="",
            )
        if api_base is not None and not isinstance(api_base, str):
            raise Exception(
                "api base needs to be a string. api_base={}".format(api_base)
            )
        if dynamic_api_key is not None and not isinstance(dynamic_api_key, str):
            raise Exception(
                "dynamic_api_key needs to be a string. dynamic_api_key={}".format(
                    dynamic_api_key
                )
            )
        return model, custom_llm_provider, dynamic_api_key, api_base
    except Exception as e:
        if isinstance(e, litellm.exceptions.BadRequestError):
            raise e
        else:
            error_str = (
                f"GetLLMProvider Exception - {str(e)}\n\noriginal model: {model}"
            )
            raise litellm.exceptions.BadRequestError(  # type: ignore
                message=f"GetLLMProvider Exception - {str(e)}\n\noriginal model: {model}",
                model=model,
                response=httpx.Response(
                    status_code=400,
                    content=error_str,
                    request=httpx.Request(method="completion", url="https://github.com/BerriAI/litellm"),  # type: ignore
                ),
                llm_provider="",
            )


def _get_openai_compatible_provider_info(  # noqa: PLR0915
    model: str,
    api_base: Optional[str],
    api_key: Optional[str],
    dynamic_api_key: Optional[str],
) -> Tuple[str, str, Optional[str], Optional[str]]:
    """
    Returns:
        Tuple[str, str, Optional[str], Optional[str]]:
            model: str
            custom_llm_provider: str
            dynamic_api_key: Optional[str]
            api_base: Optional[str]
    """

    custom_llm_provider = model.split("/", 1)[0]
    model = model.split("/", 1)[1]

    if custom_llm_provider == "perplexity":
        # perplexity is openai compatible, we just need to set this to custom_openai and have the api_base be https://api.perplexity.ai
        (
            api_base,
            dynamic_api_key,
        ) = litellm.PerplexityChatConfig()._get_openai_compatible_provider_info(
            api_base, api_key
        )
    elif custom_llm_provider == "aiohttp_openai":
        return model, "aiohttp_openai", api_key, api_base
    elif custom_llm_provider == "anyscale":
        # anyscale is openai compatible, we just need to set this to custom_openai and have the api_base be https://api.endpoints.anyscale.com/v1
        api_base = api_base or get_secret_str("ANYSCALE_API_BASE") or "https://api.endpoints.anyscale.com/v1"  # type: ignore
        dynamic_api_key = api_key or get_secret_str("ANYSCALE_API_KEY")
    elif custom_llm_provider == "deepinfra":
        (
            api_base,
            dynamic_api_key,
        ) = litellm.DeepInfraConfig()._get_openai_compatible_provider_info(
            api_base, api_key
        )
    elif custom_llm_provider == "empower":
        api_base = (
            api_base
            or get_secret("EMPOWER_API_BASE")
            or "https://app.empower.dev/api/v1"
        )  # type: ignore
        dynamic_api_key = api_key or get_secret_str("EMPOWER_API_KEY")
    elif custom_llm_provider == "groq":
        (
            api_base,
            dynamic_api_key,
        ) = litellm.GroqChatConfig()._get_openai_compatible_provider_info(
            api_base, api_key
        )
    elif custom_llm_provider == "nvidia_nim":
        # nvidia_nim is openai compatible, we just need to set this to custom_openai and have the api_base be https://api.endpoints.anyscale.com/v1
        api_base = (
            api_base
            or get_secret("NVIDIA_NIM_API_BASE")
            or "https://integrate.api.nvidia.com/v1"
        )  # type: ignore
        dynamic_api_key = api_key or get_secret_str("NVIDIA_NIM_API_KEY")
    elif custom_llm_provider == "cerebras":
        api_base = (
            api_base or get_secret("CEREBRAS_API_BASE") or "https://api.cerebras.ai/v1"
        )  # type: ignore
        dynamic_api_key = api_key or get_secret_str("CEREBRAS_API_KEY")
    elif custom_llm_provider == "baseten":
        # Use BasetenConfig to determine the appropriate API base URL
        if api_base is None:
            api_base = litellm.BasetenConfig.get_api_base_for_model(model)
        else:
            api_base = api_base or get_secret_str("BASETEN_API_BASE") or "https://inference.baseten.co/v1"
        dynamic_api_key = api_key or get_secret_str("BASETEN_API_KEY")
    elif custom_llm_provider == "sambanova":
        api_base = (
            api_base
            or get_secret("SAMBANOVA_API_BASE")
            or "https://api.sambanova.ai/v1"
        )  # type: ignore
        dynamic_api_key = api_key or get_secret_str("SAMBANOVA_API_KEY")
    elif custom_llm_provider == "meta_llama":
        api_base = (
            api_base
            or get_secret("LLAMA_API_BASE")
            or "https://api.llama.com/compat/v1"
        )  # type: ignore
        dynamic_api_key = api_key or get_secret_str("LLAMA_API_KEY")
    elif custom_llm_provider == "nebius":
        api_base = (
            api_base
            or get_secret("NEBIUS_API_BASE")
            or "https://api.studio.nebius.ai/v1"
        )  # type: ignore
        dynamic_api_key = api_key or get_secret_str("NEBIUS_API_KEY")
    elif (custom_llm_provider == "ai21_chat") or (
        custom_llm_provider == "ai21" and model in litellm.ai21_chat_models
    ):
        api_base = (
            api_base or get_secret("AI21_API_BASE") or "https://api.ai21.com/studio/v1"
        )  # type: ignore
        dynamic_api_key = api_key or get_secret_str("AI21_API_KEY")
        custom_llm_provider = "ai21_chat"
    elif custom_llm_provider == "volcengine":
        # volcengine is openai compatible, we just need to set this to custom_openai and have the api_base be https://api.endpoints.anyscale.com/v1
        api_base = (
            api_base
            or get_secret("VOLCENGINE_API_BASE")
            or "https://ark.cn-beijing.volces.com/api/v3"
        )  # type: ignore
        dynamic_api_key = api_key or get_secret_str("VOLCENGINE_API_KEY")
    elif custom_llm_provider == "codestral":
        # codestral is openai compatible, we just need to set this to custom_openai and have the api_base be https://codestral.mistral.ai/v1
        api_base = (
            api_base
            or get_secret("CODESTRAL_API_BASE")
            or "https://codestral.mistral.ai/v1"
        )  # type: ignore
        dynamic_api_key = api_key or get_secret_str("CODESTRAL_API_KEY")
    elif custom_llm_provider == "hosted_vllm":
        # vllm is openai compatible, we just need to set this to custom_openai
        (
            api_base,
            dynamic_api_key,
        ) = litellm.HostedVLLMChatConfig()._get_openai_compatible_provider_info(
            api_base, api_key
        )
    elif custom_llm_provider == "llamafile":
        # llamafile is OpenAI compatible.
        (
            api_base,
            dynamic_api_key,
        ) = litellm.LlamafileChatConfig()._get_openai_compatible_provider_info(
            api_base, api_key
        )
    elif custom_llm_provider == "datarobot":
        # DataRobot is OpenAI compatible.
        (
            api_base,
            dynamic_api_key,
        ) = litellm.DataRobotConfig()._get_openai_compatible_provider_info(
            api_base, api_key
        )
    elif custom_llm_provider == "lm_studio":
        # lm_studio is openai compatible, we just need to set this to custom_openai
        (
            api_base,
            dynamic_api_key,
        ) = litellm.LMStudioChatConfig()._get_openai_compatible_provider_info(
            api_base, api_key
        )
    elif custom_llm_provider == "deepseek":
        # deepseek is openai compatible, we just need to set this to custom_openai and have the api_base be https://api.deepseek.com/v1
        api_base = (
            api_base
            or get_secret("DEEPSEEK_API_BASE")
            or "https://api.deepseek.com/beta"
        )  # type: ignore

        dynamic_api_key = api_key or get_secret_str("DEEPSEEK_API_KEY")
    elif custom_llm_provider == "fireworks_ai":
        # fireworks is openai compatible, we just need to set this to custom_openai and have the api_base be https://api.fireworks.ai/inference/v1
        (
            api_base,
            dynamic_api_key,
        ) = litellm.FireworksAIConfig()._get_openai_compatible_provider_info(
            api_base=api_base, api_key=api_key
        )
    elif custom_llm_provider == "azure_ai":
        (
            api_base,
            dynamic_api_key,
            custom_llm_provider,
        ) = litellm.AzureAIStudioConfig()._get_openai_compatible_provider_info(
            model, api_base, api_key, custom_llm_provider
        )
    elif custom_llm_provider == "github":
        api_base = (
            api_base
            or get_secret_str("GITHUB_API_BASE")
            or "https://models.inference.ai.azure.com"  # This is github's default base url
        )
        dynamic_api_key = api_key or get_secret_str("GITHUB_API_KEY")
    elif custom_llm_provider == "litellm_proxy":
        (
            api_base,
            dynamic_api_key,
        ) = litellm.LiteLLMProxyChatConfig()._get_openai_compatible_provider_info(
            api_base=api_base, api_key=api_key
        )

    elif custom_llm_provider == "mistral":
        (
            api_base,
            dynamic_api_key,
        ) = litellm.MistralConfig()._get_openai_compatible_provider_info(
            api_base, api_key
        )
    elif custom_llm_provider == "jina_ai":
        (
            custom_llm_provider,
            api_base,
            dynamic_api_key,
        ) = litellm.JinaAIEmbeddingConfig()._get_openai_compatible_provider_info(
            api_base, api_key
        )
    elif custom_llm_provider == "xai":
        (
            api_base,
            dynamic_api_key,
        ) = litellm.XAIChatConfig()._get_openai_compatible_provider_info(
            api_base, api_key
        )
    elif custom_llm_provider == "together_ai":
        api_base = (
            api_base
            or get_secret_str("TOGETHER_AI_API_BASE")
            or "https://api.together.xyz/v1"
        )  # type: ignore
        dynamic_api_key = api_key or (
            get_secret_str("TOGETHER_API_KEY")
            or get_secret_str("TOGETHER_AI_API_KEY")
            or get_secret_str("TOGETHERAI_API_KEY")
            or get_secret_str("TOGETHER_AI_TOKEN")
        )
    elif custom_llm_provider == "friendliai":
        api_base = (
            api_base
            or get_secret("FRIENDLI_API_BASE")
            or "https://api.friendli.ai/serverless/v1"
        )  # type: ignore
        dynamic_api_key = (
            api_key
            or get_secret_str("FRIENDLIAI_API_KEY")
            or get_secret_str("FRIENDLI_TOKEN")
        )
    elif custom_llm_provider == "galadriel":
        api_base = (
            api_base
            or get_secret("GALADRIEL_API_BASE")
            or "https://api.galadriel.com/v1"
        )  # type: ignore
        dynamic_api_key = api_key or get_secret_str("GALADRIEL_API_KEY")
    elif custom_llm_provider == "github_copilot":
        (
            api_base,
            dynamic_api_key,
            custom_llm_provider,
        ) = litellm.GithubCopilotConfig()._get_openai_compatible_provider_info(
            model, api_base, api_key, custom_llm_provider
        )
    elif custom_llm_provider == "novita":
        api_base = (
            api_base
            or get_secret("NOVITA_API_BASE")
            or "https://api.novita.ai/v3/openai"
        )  # type: ignore
        dynamic_api_key = api_key or get_secret_str("NOVITA_API_KEY")
    elif custom_llm_provider == "snowflake":
        api_base = (
            api_base
            or get_secret_str("SNOWFLAKE_API_BASE")
            or f"https://{get_secret('SNOWFLAKE_ACCOUNT_ID')}.snowflakecomputing.com/api/v2/cortex/inference:complete"
        )  # type: ignore
        dynamic_api_key = api_key or get_secret_str("SNOWFLAKE_JWT")
    elif custom_llm_provider == "gradient_ai":
        (
            api_base,
            dynamic_api_key,
        ) = litellm.GradientAIConfig()._get_openai_compatible_provider_info(
            api_base, api_key
        )
    elif custom_llm_provider == "featherless_ai":
        (
            api_base,
            dynamic_api_key,
        ) = litellm.FeatherlessAIConfig()._get_openai_compatible_provider_info(
            api_base, api_key
        )
    elif custom_llm_provider == "nscale":
        (
            api_base,
            dynamic_api_key,
        ) = litellm.NscaleConfig()._get_openai_compatible_provider_info(
            api_base=api_base, api_key=api_key
        )
    elif custom_llm_provider == "dashscope":
        (
            api_base,
            dynamic_api_key,
        ) = litellm.DashScopeChatConfig()._get_openai_compatible_provider_info(
            api_base, api_key
        )
    elif custom_llm_provider == "moonshot":
        (
            api_base,
            dynamic_api_key,
        ) = litellm.MoonshotChatConfig()._get_openai_compatible_provider_info(
            api_base, api_key
        )
    elif custom_llm_provider == "v0":
        (
            api_base,
            dynamic_api_key,
        ) = litellm.V0ChatConfig()._get_openai_compatible_provider_info(
            api_base, api_key
        )
    elif custom_llm_provider == "morph":
        (
            api_base,
            dynamic_api_key,
        ) = litellm.MorphChatConfig()._get_openai_compatible_provider_info(
            api_base, api_key
        )
    elif custom_llm_provider == "lambda_ai":
        (
            api_base,
            dynamic_api_key,
        ) = litellm.LambdaAIChatConfig()._get_openai_compatible_provider_info(
            api_base, api_key
        )
    elif custom_llm_provider == "hyperbolic":
        (
            api_base,
            dynamic_api_key,
        ) = litellm.HyperbolicChatConfig()._get_openai_compatible_provider_info(
            api_base, api_key
        )
<<<<<<< HEAD
    elif custom_llm_provider == "vercel_ai_gateway":
        (
            api_base,
            dynamic_api_key,
        ) = litellm.VercelAIGatewayConfig()._get_openai_compatible_provider_info(
=======
    elif custom_llm_provider == "aiml":
        (
            api_base,
            dynamic_api_key,
        ) = litellm.AIMLChatConfig()._get_openai_compatible_provider_info(
>>>>>>> ead7e725
            api_base, api_key
        )

    if api_base is not None and not isinstance(api_base, str):
        raise Exception("api base needs to be a string. api_base={}".format(api_base))
    if dynamic_api_key is not None and not isinstance(dynamic_api_key, str):
        raise Exception(
            "dynamic_api_key needs to be a string. dynamic_api_key={}".format(
                dynamic_api_key
            )
        )
    if dynamic_api_key is None and api_key is not None:
        dynamic_api_key = api_key
    return model, custom_llm_provider, dynamic_api_key, api_base<|MERGE_RESOLUTION|>--- conflicted
+++ resolved
@@ -745,19 +745,16 @@
         ) = litellm.HyperbolicChatConfig()._get_openai_compatible_provider_info(
             api_base, api_key
         )
-<<<<<<< HEAD
     elif custom_llm_provider == "vercel_ai_gateway":
         (
             api_base,
             dynamic_api_key,
         ) = litellm.VercelAIGatewayConfig()._get_openai_compatible_provider_info(
-=======
     elif custom_llm_provider == "aiml":
         (
             api_base,
             dynamic_api_key,
         ) = litellm.AIMLChatConfig()._get_openai_compatible_provider_info(
->>>>>>> ead7e725
             api_base, api_key
         )
 
