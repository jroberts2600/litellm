import os
import sys
import traceback
from unittest import mock

from dotenv import load_dotenv

import litellm.proxy
import litellm.proxy.proxy_server

load_dotenv()
import io
import os

# this file is to test litellm/proxy

sys.path.insert(
    0, os.path.abspath("../..")
)  # Adds the parent directory to the system path
import asyncio
import logging

import pytest

import litellm
from litellm import RateLimitError, Timeout, completion, completion_cost, embedding

# Configure logging
logging.basicConfig(
    level=logging.DEBUG,  # Set the desired logging level
    format="%(asctime)s - %(levelname)s - %(message)s",
)

from unittest.mock import AsyncMock, MagicMock, patch

from fastapi import FastAPI

# test /chat/completion request to the proxy
from fastapi.testclient import TestClient

from litellm.integrations.custom_logger import CustomLogger
from litellm.proxy.proxy_server import (  # Replace with the actual module where your FastAPI router is defined
    app,
    initialize,
    save_worker_config,
)
from litellm.proxy.utils import ProxyLogging

# Your bearer token
token = "sk-1234"

headers = {"Authorization": f"Bearer {token}"}

example_completion_result = {
    "choices": [
        {
            "message": {
                "content": "Whispers of the wind carry dreams to me.",
                "role": "assistant",
            }
        }
    ],
}
example_embedding_result = {
    "object": "list",
    "data": [
        {
            "object": "embedding",
            "index": 0,
            "embedding": [
                -0.006929283495992422,
                -0.005336422007530928,
                -4.547132266452536e-05,
                -0.024047505110502243,
                -0.006929283495992422,
                -0.005336422007530928,
                -4.547132266452536e-05,
                -0.024047505110502243,
                -0.006929283495992422,
                -0.005336422007530928,
                -4.547132266452536e-05,
                -0.024047505110502243,
            ],
        }
    ],
    "model": "text-embedding-3-small",
    "usage": {"prompt_tokens": 5, "total_tokens": 5},
}
example_image_generation_result = {
    "created": 1589478378,
    "data": [{"url": "https://..."}, {"url": "https://..."}],
}


def mock_patch_acompletion():
    return mock.patch(
        "litellm.proxy.proxy_server.llm_router.acompletion",
        return_value=example_completion_result,
    )


def mock_patch_aembedding():
    return mock.patch(
        "litellm.proxy.proxy_server.llm_router.aembedding",
        return_value=example_embedding_result,
    )


def mock_patch_aimage_generation():
    return mock.patch(
        "litellm.proxy.proxy_server.llm_router.aimage_generation",
        return_value=example_image_generation_result,
    )


@pytest.fixture(scope="function")
def fake_env_vars(monkeypatch):
    # Set some fake environment variables
    monkeypatch.setenv("OPENAI_API_KEY", "fake_openai_api_key")
    monkeypatch.setenv("OPENAI_API_BASE", "http://fake-openai-api-base")
    monkeypatch.setenv("AZURE_API_BASE", "http://fake-azure-api-base")
    monkeypatch.setenv("AZURE_OPENAI_API_KEY", "fake_azure_openai_api_key")
    monkeypatch.setenv("AZURE_SWEDEN_API_BASE", "http://fake-azure-sweden-api-base")
    monkeypatch.setenv("REDIS_HOST", "localhost")


@pytest.fixture(scope="function")
def client_no_auth(fake_env_vars):
    # Assuming litellm.proxy.proxy_server is an object
    from litellm.proxy.proxy_server import cleanup_router_config_variables

    cleanup_router_config_variables()
    filepath = os.path.dirname(os.path.abspath(__file__))
    config_fp = f"{filepath}/test_configs/test_config_no_auth.yaml"
    # initialize can get run in parallel, it sets specific variables for the fast api app, sinc eit gets run in parallel different tests use the wrong variables
    asyncio.run(initialize(config=config_fp, debug=True))
    return TestClient(app)


@mock_patch_acompletion()
def test_chat_completion(mock_acompletion, client_no_auth):
    global headers
    try:
        # Your test data
        test_data = {
            "model": "gpt-3.5-turbo",
            "messages": [
                {"role": "user", "content": "hi"},
            ],
            "max_tokens": 10,
        }

        print("testing proxy server with chat completions")
        response = client_no_auth.post("/v1/chat/completions", json=test_data)
        mock_acompletion.assert_called_once_with(
            model="gpt-3.5-turbo",
            messages=[
                {"role": "user", "content": "hi"},
            ],
            max_tokens=10,
            litellm_call_id=mock.ANY,
            litellm_logging_obj=mock.ANY,
            request_timeout=mock.ANY,
            specific_deployment=True,
            metadata=mock.ANY,
            proxy_server_request=mock.ANY,
        )
        print(f"response - {response.text}")
        assert response.status_code == 200
        result = response.json()
        print(f"Received response: {result}")
    except Exception as e:
        pytest.fail(f"LiteLLM Proxy test failed. Exception - {str(e)}")


@mock_patch_acompletion()
@pytest.mark.asyncio
async def test_team_disable_guardrails(mock_acompletion, client_no_auth):
    """
    If team not allowed to turn on/off guardrails

    Raise 403 forbidden error, if request is made by team on `/key/generate` or `/chat/completions`.
    """
    import asyncio
    import json
    import time

    from fastapi import HTTPException, Request
    from starlette.datastructures import URL

    from litellm.proxy._types import (
        LiteLLM_TeamTable,
        LiteLLM_TeamTableCachedObj,
        ProxyException,
        UserAPIKeyAuth,
    )
    from litellm.proxy.auth.user_api_key_auth import user_api_key_auth
    from litellm.proxy.proxy_server import hash_token, user_api_key_cache

    _team_id = "1234"
    user_key = "sk-12345678"

    valid_token = UserAPIKeyAuth(
        team_id=_team_id,
        team_blocked=True,
        token=hash_token(user_key),
        last_refreshed_at=time.time(),
    )
    await asyncio.sleep(1)
    team_obj = LiteLLM_TeamTableCachedObj(
        team_id=_team_id,
        blocked=False,
        last_refreshed_at=time.time(),
        metadata={"guardrails": {"modify_guardrails": False}},
    )
    user_api_key_cache.set_cache(key=hash_token(user_key), value=valid_token)
    user_api_key_cache.set_cache(key="team_id:{}".format(_team_id), value=team_obj)

    setattr(litellm.proxy.proxy_server, "user_api_key_cache", user_api_key_cache)
    setattr(litellm.proxy.proxy_server, "master_key", "sk-1234")
    setattr(litellm.proxy.proxy_server, "prisma_client", "hello-world")

    request = Request(scope={"type": "http"})
    request._url = URL(url="/chat/completions")

    body = {"metadata": {"guardrails": {"hide_secrets": False}}}
    json_bytes = json.dumps(body).encode("utf-8")

    request._body = json_bytes

    try:
        await user_api_key_auth(request=request, api_key="Bearer " + user_key)
        pytest.fail("Expected to raise 403 forbidden error.")
    except ProxyException as e:
        assert e.code == str(403)


from litellm.tests.test_custom_callback_input import CompletionCustomHandler


@mock_patch_acompletion()
def test_custom_logger_failure_handler(mock_acompletion, client_no_auth):
    from litellm.proxy._types import UserAPIKeyAuth
    from litellm.proxy.proxy_server import hash_token, user_api_key_cache

    rpm_limit = 0

    mock_api_key = "sk-my-test-key"
    cache_value = UserAPIKeyAuth(token=hash_token(mock_api_key), rpm_limit=rpm_limit)

    user_api_key_cache.set_cache(key=hash_token(mock_api_key), value=cache_value)

    mock_logger = CustomLogger()
    mock_logger_unit_tests = CompletionCustomHandler()
    proxy_logging_obj: ProxyLogging = getattr(
        litellm.proxy.proxy_server, "proxy_logging_obj"
    )

    litellm.callbacks = [mock_logger, mock_logger_unit_tests]
    proxy_logging_obj._init_litellm_callbacks(llm_router=None)

    setattr(litellm.proxy.proxy_server, "user_api_key_cache", user_api_key_cache)
    setattr(litellm.proxy.proxy_server, "master_key", "sk-1234")
    setattr(litellm.proxy.proxy_server, "prisma_client", "FAKE-VAR")
    setattr(litellm.proxy.proxy_server, "proxy_logging_obj", proxy_logging_obj)

    with patch.object(
        mock_logger, "async_log_failure_event", new=AsyncMock()
    ) as mock_failed_alert:
        # Your test data
        test_data = {
            "model": "gpt-3.5-turbo",
            "messages": [
                {"role": "user", "content": "hi"},
            ],
            "max_tokens": 10,
        }

        print("testing proxy server with chat completions")
        response = client_no_auth.post(
            "/v1/chat/completions",
            json=test_data,
            headers={"Authorization": "Bearer {}".format(mock_api_key)},
        )
        assert response.status_code == 429

        # confirm async_log_failure_event is called
        mock_failed_alert.assert_called()

        assert len(mock_logger_unit_tests.errors) == 0


@mock_patch_acompletion()
def test_engines_model_chat_completions(mock_acompletion, client_no_auth):
    global headers
    try:
        # Your test data
        test_data = {
            "model": "gpt-3.5-turbo",
            "messages": [
                {"role": "user", "content": "hi"},
            ],
            "max_tokens": 10,
        }

        print("testing proxy server with chat completions")
        response = client_no_auth.post(
            "/engines/gpt-3.5-turbo/chat/completions", json=test_data
        )
        mock_acompletion.assert_called_once_with(
            model="gpt-3.5-turbo",
            messages=[
                {"role": "user", "content": "hi"},
            ],
            max_tokens=10,
            litellm_call_id=mock.ANY,
            litellm_logging_obj=mock.ANY,
            request_timeout=mock.ANY,
            specific_deployment=True,
            metadata=mock.ANY,
            proxy_server_request=mock.ANY,
        )
        print(f"response - {response.text}")
        assert response.status_code == 200
        result = response.json()
        print(f"Received response: {result}")
    except Exception as e:
        pytest.fail(f"LiteLLM Proxy test failed. Exception - {str(e)}")


@mock_patch_acompletion()
def test_chat_completion_azure(mock_acompletion, client_no_auth):
    global headers
    try:
        # Your test data
        test_data = {
            "model": "azure/chatgpt-v-2",
            "messages": [
                {"role": "user", "content": "write 1 sentence poem"},
            ],
            "max_tokens": 10,
        }

        print("testing proxy server with Azure Request /chat/completions")
        response = client_no_auth.post("/v1/chat/completions", json=test_data)

        mock_acompletion.assert_called_once_with(
            model="azure/chatgpt-v-2",
            messages=[
                {"role": "user", "content": "write 1 sentence poem"},
            ],
            max_tokens=10,
            litellm_call_id=mock.ANY,
            litellm_logging_obj=mock.ANY,
            request_timeout=mock.ANY,
            specific_deployment=True,
            metadata=mock.ANY,
            proxy_server_request=mock.ANY,
        )
        assert response.status_code == 200
        result = response.json()
        print(f"Received response: {result}")
        assert len(result["choices"][0]["message"]["content"]) > 0
    except Exception as e:
        pytest.fail(f"LiteLLM Proxy test failed. Exception - {str(e)}")


# Run the test
# test_chat_completion_azure()


@mock_patch_acompletion()
def test_openai_deployments_model_chat_completions_azure(
    mock_acompletion, client_no_auth
):
    global headers
    try:
        # Your test data
        test_data = {
            "model": "azure/chatgpt-v-2",
            "messages": [
                {"role": "user", "content": "write 1 sentence poem"},
            ],
            "max_tokens": 10,
        }

        url = "/openai/deployments/azure/chatgpt-v-2/chat/completions"
        print(f"testing proxy server with Azure Request {url}")
        response = client_no_auth.post(url, json=test_data)

        mock_acompletion.assert_called_once_with(
            model="azure/chatgpt-v-2",
            messages=[
                {"role": "user", "content": "write 1 sentence poem"},
            ],
            max_tokens=10,
            litellm_call_id=mock.ANY,
            litellm_logging_obj=mock.ANY,
            request_timeout=mock.ANY,
            specific_deployment=True,
            metadata=mock.ANY,
            proxy_server_request=mock.ANY,
        )
        assert response.status_code == 200
        result = response.json()
        print(f"Received response: {result}")
        assert len(result["choices"][0]["message"]["content"]) > 0
    except Exception as e:
        pytest.fail(f"LiteLLM Proxy test failed. Exception - {str(e)}")


# Run the test
# test_openai_deployments_model_chat_completions_azure()


### EMBEDDING
@mock_patch_aembedding()
def test_embedding(mock_aembedding, client_no_auth):
    global headers
    from litellm.proxy.proxy_server import user_custom_auth

    try:
        test_data = {
            "model": "azure/azure-embedding-model",
            "input": ["good morning from litellm"],
        }

        response = client_no_auth.post("/v1/embeddings", json=test_data)

        mock_aembedding.assert_called_once_with(
            model="azure/azure-embedding-model",
            input=["good morning from litellm"],
            specific_deployment=True,
            metadata=mock.ANY,
            proxy_server_request=mock.ANY,
        )
        assert response.status_code == 200
        result = response.json()
        print(len(result["data"][0]["embedding"]))
        assert len(result["data"][0]["embedding"]) > 10  # this usually has len==1536 so
    except Exception as e:
        pytest.fail(f"LiteLLM Proxy test failed. Exception - {str(e)}")


@mock_patch_aembedding()
def test_bedrock_embedding(mock_aembedding, client_no_auth):
    global headers
    from litellm.proxy.proxy_server import user_custom_auth

    try:
        test_data = {
            "model": "amazon-embeddings",
            "input": ["good morning from litellm"],
        }

        response = client_no_auth.post("/v1/embeddings", json=test_data)

        mock_aembedding.assert_called_once_with(
            model="amazon-embeddings",
            input=["good morning from litellm"],
            metadata=mock.ANY,
            proxy_server_request=mock.ANY,
        )
        assert response.status_code == 200
        result = response.json()
        print(len(result["data"][0]["embedding"]))
        assert len(result["data"][0]["embedding"]) > 10  # this usually has len==1536 so
    except Exception as e:
        pytest.fail(f"LiteLLM Proxy test failed. Exception - {str(e)}")


@pytest.mark.skip(reason="AWS Suspended Account")
def test_sagemaker_embedding(client_no_auth):
    global headers
    from litellm.proxy.proxy_server import user_custom_auth

    try:
        test_data = {
            "model": "GPT-J 6B - Sagemaker Text Embedding (Internal)",
            "input": ["good morning from litellm"],
        }

        response = client_no_auth.post("/v1/embeddings", json=test_data)

        assert response.status_code == 200
        result = response.json()
        print(len(result["data"][0]["embedding"]))
        assert len(result["data"][0]["embedding"]) > 10  # this usually has len==1536 so
    except Exception as e:
        pytest.fail(f"LiteLLM Proxy test failed. Exception - {str(e)}")


# Run the test
# test_embedding()
#### IMAGE GENERATION


@mock_patch_aimage_generation()
def test_img_gen(mock_aimage_generation, client_no_auth):
    global headers
    from litellm.proxy.proxy_server import user_custom_auth

    try:
        test_data = {
            "model": "dall-e-3",
            "prompt": "A cute baby sea otter",
            "n": 1,
            "size": "1024x1024",
        }

        response = client_no_auth.post("/v1/images/generations", json=test_data)

        mock_aimage_generation.assert_called_once_with(
            model="dall-e-3",
            prompt="A cute baby sea otter",
            n=1,
            size="1024x1024",
            metadata=mock.ANY,
            proxy_server_request=mock.ANY,
        )
        assert response.status_code == 200
        result = response.json()
        print(len(result["data"][0]["url"]))
        assert len(result["data"][0]["url"]) > 10
    except Exception as e:
        pytest.fail(f"LiteLLM Proxy test failed. Exception - {str(e)}")


#### ADDITIONAL
@pytest.mark.skip(reason="test via docker tests. Requires prisma client.")
def test_add_new_model(client_no_auth):
    global headers
    try:
        test_data = {
            "model_name": "test_openai_models",
            "litellm_params": {
                "model": "gpt-3.5-turbo",
            },
            "model_info": {"description": "this is a test openai model"},
        }
        client_no_auth.post("/model/new", json=test_data, headers=headers)
        response = client_no_auth.get("/model/info", headers=headers)
        assert response.status_code == 200
        result = response.json()
        print(f"response: {result}")
        model_info = None
        for m in result["data"]:
            if m["model_name"] == "test_openai_models":
                model_info = m["model_info"]
        assert model_info["description"] == "this is a test openai model"
    except Exception as e:
        pytest.fail(f"LiteLLM Proxy test failed. Exception {str(e)}")


def test_health(client_no_auth):
    global headers
    import logging
    import time

    from litellm._logging import verbose_logger, verbose_proxy_logger

    verbose_proxy_logger.setLevel(logging.DEBUG)

    try:
        response = client_no_auth.get("/health")
        assert response.status_code == 200
    except Exception as e:
        pytest.fail(f"LiteLLM Proxy test failed. Exception - {str(e)}")


# test_add_new_model()

from litellm.integrations.custom_logger import CustomLogger


class MyCustomHandler(CustomLogger):
    def log_pre_api_call(self, model, messages, kwargs):
        print(f"Pre-API Call")

    def log_success_event(self, kwargs, response_obj, start_time, end_time):
        print(f"On Success")
        assert kwargs["user"] == "proxy-user"
        assert kwargs["model"] == "gpt-3.5-turbo"
        assert kwargs["max_tokens"] == 10


customHandler = MyCustomHandler()


@mock_patch_acompletion()
def test_chat_completion_optional_params(mock_acompletion, client_no_auth):
    # [PROXY: PROD TEST] - DO NOT DELETE
    # This tests if all the /chat/completion params are passed to litellm
    try:
        # Your test data
        litellm.set_verbose = True
        test_data = {
            "model": "gpt-3.5-turbo",
            "messages": [
                {"role": "user", "content": "hi"},
            ],
            "max_tokens": 10,
            "user": "proxy-user",
        }

        litellm.callbacks = [customHandler]
        print("testing proxy server: optional params")
        response = client_no_auth.post("/v1/chat/completions", json=test_data)
        mock_acompletion.assert_called_once_with(
            model="gpt-3.5-turbo",
            messages=[
                {"role": "user", "content": "hi"},
            ],
            max_tokens=10,
            user="proxy-user",
            litellm_call_id=mock.ANY,
            litellm_logging_obj=mock.ANY,
            request_timeout=mock.ANY,
            specific_deployment=True,
            metadata=mock.ANY,
            proxy_server_request=mock.ANY,
        )
        assert response.status_code == 200
        result = response.json()
        print(f"Received response: {result}")
    except Exception as e:
        pytest.fail("LiteLLM Proxy test failed. Exception", e)


# Run the test
# test_chat_completion_optional_params()


# Test Reading config.yaml file
from litellm.proxy.proxy_server import ProxyConfig


@mock.patch("litellm.proxy.proxy_server.litellm.Cache")
def test_load_router_config(mock_cache, fake_env_vars):
    mock_cache.return_value.cache.__dict__ = {"redis_client": None}
    mock_cache.return_value.supported_call_types = [
        "completion",
        "acompletion",
        "embedding",
        "aembedding",
        "atranscription",
        "transcription",
    ]

    try:
        import asyncio

        print("testing reading config")
        # this is a basic config.yaml with only a model
        filepath = os.path.dirname(os.path.abspath(__file__))
        proxy_config = ProxyConfig()
        result = asyncio.run(
            proxy_config.load_config(
                router=None,
                config_file_path=f"{filepath}/example_config_yaml/simple_config.yaml",
            )
        )
        print(result)
        assert len(result[1]) == 1

        # this is a load balancing config yaml
        result = asyncio.run(
            proxy_config.load_config(
                router=None,
                config_file_path=f"{filepath}/example_config_yaml/azure_config.yaml",
            )
        )
        print(result)
        assert len(result[1]) == 2

        # config with general settings - custom callbacks
        result = asyncio.run(
            proxy_config.load_config(
                router=None,
                config_file_path=f"{filepath}/example_config_yaml/azure_config.yaml",
            )
        )
        print(result)
        assert len(result[1]) == 2

        # tests for litellm.cache set from config
        print("testing reading proxy config for cache")
        litellm.cache = None
        asyncio.run(
            proxy_config.load_config(
                router=None,
                config_file_path=f"{filepath}/example_config_yaml/cache_no_params.yaml",
            )
        )
        assert litellm.cache is not None
        assert "redis_client" in vars(
            litellm.cache.cache
        )  # it should default to redis on proxy
        assert litellm.cache.supported_call_types == [
            "completion",
            "acompletion",
            "embedding",
            "aembedding",
            "atranscription",
            "transcription",
        ]  # init with all call types

        litellm.disable_cache()

        print("testing reading proxy config for cache with params")
        mock_cache.return_value.supported_call_types = [
            "embedding",
            "aembedding",
        ]
        asyncio.run(
            proxy_config.load_config(
                router=None,
                config_file_path=f"{filepath}/example_config_yaml/cache_with_params.yaml",
            )
        )
        assert litellm.cache is not None
        print(litellm.cache)
        print(litellm.cache.supported_call_types)
        print(vars(litellm.cache.cache))
        assert "redis_client" in vars(
            litellm.cache.cache
        )  # it should default to redis on proxy
        assert litellm.cache.supported_call_types == [
            "embedding",
            "aembedding",
        ]  # init with all call types

    except Exception as e:
        pytest.fail(
            f"Proxy: Got exception reading config: {str(e)}\n{traceback.format_exc()}"
        )


# test_load_router_config()


@pytest.mark.asyncio
async def test_team_update_redis():
    """
    Tests if team update, updates the redis cache if set
    """
    from litellm.caching import DualCache, RedisCache
<<<<<<< HEAD
    from litellm.proxy._types import LiteLLM_TeamTable
=======
    from litellm.proxy._types import LiteLLM_TeamTableCachedObj
>>>>>>> 3e84014a
    from litellm.proxy.auth.auth_checks import _cache_team_object

    proxy_logging_obj: ProxyLogging = getattr(
        litellm.proxy.proxy_server, "proxy_logging_obj"
    )

    proxy_logging_obj.internal_usage_cache.redis_cache = RedisCache()

    with patch.object(
        proxy_logging_obj.internal_usage_cache.redis_cache,
        "async_set_cache",
        new=MagicMock(),
    ) as mock_client:
        await _cache_team_object(
            team_id="1234",
<<<<<<< HEAD
            team_table=LiteLLM_TeamTable(),
=======
            team_table=LiteLLM_TeamTableCachedObj(),
>>>>>>> 3e84014a
            user_api_key_cache=DualCache(),
            proxy_logging_obj=proxy_logging_obj,
        )

        mock_client.assert_called_once()


@pytest.mark.asyncio
async def test_get_team_redis(client_no_auth):
    """
    Tests if get_team_object gets value from redis cache, if set
    """
    from litellm.caching import DualCache, RedisCache
<<<<<<< HEAD
    from litellm.proxy._types import LiteLLM_TeamTable
=======
>>>>>>> 3e84014a
    from litellm.proxy.auth.auth_checks import _cache_team_object, get_team_object

    proxy_logging_obj: ProxyLogging = getattr(
        litellm.proxy.proxy_server, "proxy_logging_obj"
    )

    proxy_logging_obj.internal_usage_cache.redis_cache = RedisCache()

    with patch.object(
        proxy_logging_obj.internal_usage_cache.redis_cache,
        "async_get_cache",
        new=AsyncMock(),
    ) as mock_client:
        try:
            await get_team_object(
                team_id="1234",
                user_api_key_cache=DualCache(),
                parent_otel_span=None,
                proxy_logging_obj=proxy_logging_obj,
                prisma_client=MagicMock(),
            )
        except Exception as e:
            pass

        mock_client.assert_called_once()<|MERGE_RESOLUTION|>--- conflicted
+++ resolved
@@ -745,11 +745,7 @@
     Tests if team update, updates the redis cache if set
     """
     from litellm.caching import DualCache, RedisCache
-<<<<<<< HEAD
-    from litellm.proxy._types import LiteLLM_TeamTable
-=======
     from litellm.proxy._types import LiteLLM_TeamTableCachedObj
->>>>>>> 3e84014a
     from litellm.proxy.auth.auth_checks import _cache_team_object
 
     proxy_logging_obj: ProxyLogging = getattr(
@@ -765,11 +761,7 @@
     ) as mock_client:
         await _cache_team_object(
             team_id="1234",
-<<<<<<< HEAD
-            team_table=LiteLLM_TeamTable(),
-=======
             team_table=LiteLLM_TeamTableCachedObj(),
->>>>>>> 3e84014a
             user_api_key_cache=DualCache(),
             proxy_logging_obj=proxy_logging_obj,
         )
@@ -783,10 +775,6 @@
     Tests if get_team_object gets value from redis cache, if set
     """
     from litellm.caching import DualCache, RedisCache
-<<<<<<< HEAD
-    from litellm.proxy._types import LiteLLM_TeamTable
-=======
->>>>>>> 3e84014a
     from litellm.proxy.auth.auth_checks import _cache_team_object, get_team_object
 
     proxy_logging_obj: ProxyLogging = getattr(
