--- conflicted
+++ resolved
@@ -180,13 +180,8 @@
         call_type: Optional[CallTypesLiteral] = None
         if user_api_key_dict.request_route is not None:
             call_types = get_call_types_for_route(user_api_key_dict.request_route)
-<<<<<<< HEAD
-            if call_types is not None:
-                call_type = call_types[0]  # type: ignore
-=======
-            if call_types is not None and len(call_types) > 0:
+            if call_types is not None and len(call_types) > 0: # type: ignore
                 call_type = call_types[0]
->>>>>>> cb6878cd
         if call_type is None:
             call_type = _infer_call_type(call_type=None, completion_response=response)  # type: ignore
 
