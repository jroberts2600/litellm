--- conflicted
+++ resolved
@@ -1,5 +1,4 @@
 model_list:
-<<<<<<< HEAD
 - litellm_params:
     api_base: http://0.0.0.0:8080
     api_key: my-fake-key
@@ -7,22 +6,3 @@
   model_name: fake-openai-endpoint
 router_settings:
   num_retries: 0
-=======
-- model_name: text-embedding-3-small
-  litellm_params: 
-    model: text-embedding-3-small
-- model_name: whisper
-  litellm_params:
-    model: azure/azure-whisper
-    api_version: 2024-02-15-preview
-    api_base: os.environ/AZURE_EUROPE_API_BASE
-    api_key: os.environ/AZURE_EUROPE_API_KEY
-  model_info:
-    mode: audio_transcription
-- litellm_params:
-    model: gpt-4
-  model_name: gpt-4
-
-# litellm_settings:
-#   cache: True
->>>>>>> 2fb9b88f
