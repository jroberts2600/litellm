--- conflicted
+++ resolved
@@ -22,13 +22,8 @@
         - ✅ [SSO for Admin UI](./proxy/ui#✨-enterprise-features)
         - ✅ [Audit Logs with retention policy](./proxy/enterprise#audit-logs)
         - ✅ [JWT-Auth](../docs/proxy/token_auth.md)
-<<<<<<< HEAD
         - ✅ [Control available public, private routes (Restrict certain endpoints on proxy)](./proxy/enterprise#control-available-public-private-routes)
-        - ✅ [[BETA] AWS Key Manager v2 - Key Decryption](./proxy/enterprise#beta-aws-key-manager---key-decryption)
-=======
-        - ✅ [Control available public, private routes](./proxy/enterprise#control-available-public-private-routes)
         - ✅ [**Secret Managers** AWS Key Manager, Google Secret Manager, Azure Key](./secret)
->>>>>>> 19dbfff6
         - ✅ IP address‑based access control lists
         - ✅ Track Request IP Address
         - ✅ [Use LiteLLM keys/authentication on Pass Through Endpoints](./proxy/pass_through#✨-enterprise---use-litellm-keysauthentication-on-pass-through-endpoints)
