--- conflicted
+++ resolved
@@ -37,10 +37,7 @@
 ## Known Issues
 - 🚨 Known issue on Azure OpenAI - We don't recommend upgrading if you use Azure OpenAI. This version failed our Azure OpenAI load test
 
-<<<<<<< HEAD
-=======
 
->>>>>>> 056d3474
 ## Docker Run LiteLLM Proxy
 
 ```
